--- conflicted
+++ resolved
@@ -110,20 +110,9 @@
     let expectation = expectationWithDescription("Waiting on Deferred")
 
     d2.notify { _ in
-<<<<<<< HEAD
-      if d2.peek()?.value == value
-      {
-        expectation.fulfill()
-      }
-      else
-      {
-        XCTFail()
-      }
-=======
-      XCTAssert(d2.peek() == value)
+      XCTAssert(d2.peek()?.value == value)
       XCTAssert(d2.isDetermined)
       expectation.fulfill()
->>>>>>> c78f5065
     }
 
     waitForExpectationsWithTimeout(1.0, handler: nil)
@@ -204,13 +193,8 @@
     let value = arc4random()
     let e2 = expectationWithDescription("Properly Deferred")
     let d2 = Deferred(value: value).delay(ms: 100)
-<<<<<<< HEAD
-    d2.notify {
+    d2.notify(QOS_CLASS_BACKGROUND) {
       XCTAssert( $0.value == value )
-=======
-    d2.notify(QOS_CLASS_BACKGROUND) {
-      XCTAssert( $0 == value )
->>>>>>> c78f5065
       e2.fulfill()
     }
     waitForExpectationsWithTimeout(1.0, handler: nil)
@@ -224,13 +208,22 @@
       dispatch_semaphore_wait(s3, DISPATCH_TIME_FOREVER)
       return 42
     }
-    d3.notify { _ in
-      XCTFail()
+    d3.notify {
+      result in
+      guard case let .Error(e) = result,
+            let deferredErr = e as? DeferredError,
+            case .Canceled = deferredErr
+      else
+      {
+        XCTFail()
+        return
+      }
     }
     dispatch_after(dispatch_time(DISPATCH_TIME_NOW, 200_000_000), dispatch_get_global_queue(qos_class_self(), 0)) {
       e3.fulfill()
     }
-    waitForExpectationsWithTimeout(1.0, handler: nil)
+
+    waitForExpectationsWithTimeout(1.0) { _ in d3.cancel() }
   }
 
   func testCancel()
