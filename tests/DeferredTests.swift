//
//  DeferredTests.swift
//  async-deferred-tests
//
//  Created by Guillaume Lessard on 2015-07-10.
//  Copyright © 2015 Guillaume Lessard. All rights reserved.
//

import XCTest

import async_deferred

class DeferredTests: XCTestCase
{
  func testExample()
  {
    syncprint("Starting")

    let result1 = async {
      _ -> Double in
      defer { syncprint("Computing result1") }
      return 10.5
    }.delay(ms: 50)

    let result2 = result1.map {
      (d: Double) -> Int in
      syncprint("Computing result2")
      return Int(floor(2*d))
    }.delay(ms: 500)

    let result3 = result1.map {
      (d: Double) -> String in
      syncprint("Computing result3")
      return (3*d).description
    }

    result3.notify { syncprint($0) }

    let result4 = result2.combine(result1.map { Int($0*4) })

    let result5 = result2.timeout(ms: 50)

    syncprint("Waiting")
    syncprint("Result 1: \(result1.result)")
    syncprint("Result 2: \(result2.result)")
    syncprint("Result 3: \(result3.result)")
    syncprint("Result 4: \(result4.result)")
    syncprint("Result 5: \(result5.result)")
    syncprint("Done")
    syncprintwait()
  }

<<<<<<< HEAD
=======
  func testExample2()
  {
    let d = Deferred {
      () -> Double in
      usleep(50000)
      return 1.0
    }
    print(d.value)
  }

  func testDelay()
  {
    let interval = 0.01
    let d1 = Deferred(value: NSDate())
    let d2 = d1.delay(seconds: interval).map { NSDate().timeIntervalSinceDate($0) }

    // print(d2.value)
    XCTAssert(d2.value >= interval)
    XCTAssert(d2.value < 2*interval)

    // a negative delay passes back the same reference
    let d3 = d1.delay(ms: -1)
    XCTAssert(d3 === d1)

    let d4 = d1.delay(µs: -1).map { $0 }
    XCTAssert(d4.value == d3.value)

    // a longer calculation is not delayed (significantly)
    let d5 = Deferred {
      _ -> NSDate in
      NSThread.sleepForTimeInterval(10*interval)
      return NSDate()
    }
    let d6 = d5.delay(seconds: interval).map { NSDate().timeIntervalSinceDate($0) }
    let actualDelay = d6.value
    // print(actualDelay)
    XCTAssert(actualDelay < interval/10)
  }

>>>>>>> ad9062e3
  func testValue()
  {
    let value = 1
    let d = Deferred(value: value)
    XCTAssert(d.value == value)
  }

  func testPeek()
  {
    let value = 1
    let d1 = Deferred(value: value)
    XCTAssert(d1.peek()?.value == value)

    let d2 = Deferred(value: value).delay(µs: 100)
    XCTAssert(d2.peek() == nil)

    let expectation = expectationWithDescription("Waiting on Deferred")

    d2.notify { _ in
      if d2.peek()?.value == value
      {
        expectation.fulfill()
      }
      else
      {
        XCTFail()
      }
    }

    waitForExpectationsWithTimeout(1.0, handler: nil)
  }

  func testValueBlocks()
  {
    let start = dispatch_time(DISPATCH_TIME_NOW, 0)
    let waitns = 100_000_000 as dispatch_time_t

    let value = arc4random()

    let s = dispatch_semaphore_create(0)
    let busy = async { _ -> UInt32 in
      dispatch_semaphore_wait(s, DISPATCH_TIME_FOREVER)
      return value
    }

    let expectation = expectationWithDescription("Timing out on Deferred")

    dispatch_async(dispatch_get_global_queue(qos_class_self(), 0)) {
      let v = busy.value
      XCTAssert(v == value)
      let now = dispatch_time(DISPATCH_TIME_NOW, 0)
      if now-start < waitns { XCTFail("delayed.value unblocked too soon") }
    }
    dispatch_after(dispatch_time(DISPATCH_TIME_NOW, numericCast(waitns)), dispatch_get_global_queue(qos_class_self(), 0)) {
      expectation.fulfill()
    }

    waitForExpectationsWithTimeout(1.0) { _ in dispatch_semaphore_signal(s) }
  }

  func testValueUnblocks()
  {
    let start = dispatch_time(DISPATCH_TIME_NOW, 0)
    let waitns = 100_000_000 as dispatch_time_t

    let value = arc4random()

    let s = dispatch_semaphore_create(0)
    let busy = async { _ -> UInt32 in
      dispatch_semaphore_wait(s, DISPATCH_TIME_FOREVER)
      return value
    }

    let expectation = expectationWithDescription("Unblocking a Deferred")

    dispatch_async(dispatch_get_global_queue(qos_class_self(), 0)) {
      let v = busy.value
      XCTAssert(v == value)

      let now = dispatch_time(DISPATCH_TIME_NOW, 0)
      if now-start < waitns { XCTFail("delayed.value unblocked too soon") }
      else                  { expectation.fulfill() }
    }
    dispatch_after(dispatch_time(DISPATCH_TIME_NOW, numericCast(waitns)), dispatch_get_global_queue(qos_class_self(), 0)) {
      dispatch_semaphore_signal(s)
    }

    waitForExpectationsWithTimeout(1.0, handler: nil)
  }

  func testNotify1()
  {
    let value = arc4random()
    let e1 = expectationWithDescription("Pre-set Deferred")
    let d1 = Deferred(value: value)
    d1.notify {
      XCTAssert( $0.value == value )
      e1.fulfill()
    }
    waitForExpectationsWithTimeout(1.0, handler: nil)
  }

  func testNotify2()
  {
    let value = arc4random()
    let e2 = expectationWithDescription("Properly Deferred")
    let d2 = Deferred(value: value).delay(ms: 100)
    d2.notify {
      XCTAssert( $0.value == value )
      e2.fulfill()
    }
    waitForExpectationsWithTimeout(1.0, handler: nil)
  }

  func testNotify3()
  {
    let e3 = expectationWithDescription("Deferred forever")
    let d3 = Deferred { _ -> Int in
      let s3 = dispatch_semaphore_create(0)
      dispatch_semaphore_wait(s3, DISPATCH_TIME_FOREVER)
      return 42
    }
    d3.notify { _ in
      XCTFail()
    }
    dispatch_after(dispatch_time(DISPATCH_TIME_NOW, 200_000_000), dispatch_get_global_queue(qos_class_self(), 0)) {
      e3.fulfill()
    }
    waitForExpectationsWithTimeout(1.0, handler: nil)
  }

  func testCancel()
  {
    let tbd1 = TBD<Void>()
    let reason = "unused"
    tbd1.cancel(reason)
    XCTAssert(tbd1.value == nil)
    switch tbd1.result
    {
    case .Value: XCTFail()
    case .Error(let error):
      if let e = error as? DeferredError, case .Canceled(let message) = e
      {
        XCTAssert(message == reason)
      }
      else { XCTFail() }
    }

    let tbd2 = Deferred(value: arc4random()).delay(ms: 5000)
    if tbd2.cancel()
    {
      XCTAssert(tbd2.value == nil)
    }
    else
    {
      XCTFail()
    }

    let e = expectationWithDescription("Cancel before setting")
    let tbd3 = TBD<UInt32>()
    Deferred(value: ()).delay(ms: 100).notify { _ in
      if tbd3.cancel() == false { XCTFail() }
    }
    Deferred(value: ()).delay(ms: 200).notify { _ in
      do {
        try tbd3.determine(arc4random())
        XCTFail()
      }
      catch DeferredError.AlreadyDetermined {
        e.fulfill()
      }
      catch {
        XCTFail()
      }
    }

    waitForExpectationsWithTimeout(1.0, handler: nil)
  }

  func testTimeout()
  {
    let value = arc4random()
    let d = Deferred(value: value)

    let d1 = d.timeout(ms: 50)
    XCTAssert(d1.value == value)

    let d2 = d.delay(ms: 5000).timeout(ms: 50)
    let e = expectationWithDescription("Timeout test")
    d2.onValue { _ in XCTFail() }
    d2.onError { _ in e.fulfill() }

    waitForExpectationsWithTimeout(1.0, handler: nil)
  }

  func testRace()
  {
    let count = 100
    let g = TBD<Void>()
    let q = dispatch_get_global_queue(qos_class_self(), 0)

    let e = (0..<count).map { i in expectationWithDescription(i.description) }

    dispatch_async(q) {
      for i in 0..<count
      {
        dispatch_async(q) { g.notify { _ in e[i].fulfill() } }
      }
    }

    dispatch_async(q) { try! g.determine() }

    waitForExpectationsWithTimeout(1.0, handler: nil)
  }

  func testApply1()
  {
    // a silly example curried function.
    func curriedSum(a: Int)(_ b: Int) -> Int
    {
      return a+b
    }

    let value1 = Int(arc4random())
    let value2 = Int(arc4random())
    let deferred = Deferred(value: value1).apply(Deferred(value: curriedSum(value2)))
    XCTAssert(deferred.value == value1+value2)
  }

  func testApply2()
  {
    let transform = TBD<(Int)throws->Double>()
    let operand = TBD<Int>()
    let result = operand.apply(transform)
    let expect = expectationWithDescription("Applying a deferred transform to a deferred operand")

    var v1 = 0
    var v2 = 0
    result.notify {
      result in
      print("\(v1), \(v2), \(result)")
      XCTAssert(result.value == Double(v1*v2))
      expect.fulfill()
    }

    let g = TBD<Void>()

    g.delay(ms: 100).notify { _ in
      v1 = Int(arc4random() & 0xffff + 10000)
      try! transform.determine { i in Double(v1*i) }
    }

    g.delay(ms: 200).notify { _ in
      v2 = Int(arc4random() & 0xffff + 10000)
      try! operand.determine(v2)
    }

    XCTAssert(operand.peek() == nil)
    XCTAssert(operand.state == .Waiting)
    XCTAssert(transform.peek() == nil)
    XCTAssert(transform.state == .Waiting)

    try! g.determine()
    waitForExpectationsWithTimeout(1.0, handler: nil)
  }

  func testCombine2()
  {
    let v1 = Int(arc4random())
    let v2 = UInt64(arc4random())

    let d1 = Deferred(value: v1).delay(ms: 100)
    let d2 = Deferred(value: v2).delay(ms: 200)

    let c = d1.combine(d2).value
    XCTAssert(c?.0 == v1)
    XCTAssert(c?.1 == v2)
  }

  func testCombine3()
  {
    let v1 = Int(arc4random())
    let v2 = UInt64(arc4random())
    let v3 = arc4random().description

    let d1 = Deferred(value: v1).delay(ms: 100)
    let d2 = Deferred(value: v2).delay(ms: 200)
    let d3 = Deferred(value: v3)
    // let d3 = Deferred { v3 }                        // infers Deferred<()->String> rather than Deferred<String>
    // let d3 = Deferred { () -> String in v3 }        // infers Deferred<()->String> rather than Deferred<String>
    // let d3 = Deferred { _ in v3 }                   // infers Deferred<String> as expected
    // let d3 = Deferred { () throws -> String in v3 } // infers Deferred<String> as expected

    let c = d1.combine(d2,d3).value
    XCTAssert(c?.0 == v1)
    XCTAssert(c?.1 == v2)
    XCTAssert(c?.2 == v3)
  }

  func testCombineArray()
  {
    let count = 10

    let inputs = (0..<count).map { i in Deferred(value: arc4random()) }
    let combined = combine(inputs)
    if let values = combined.value
    {
      XCTAssert(values.count == count)
      for (a,b) in zip(inputs, values)
      {
        XCTAssert(a.value == b)
      }
    }
    else { XCTFail() }

    let combined1 = combine([Deferred<Int>]())
    XCTAssert(combined1.value?.count == 0)

    let inputs2 = { _ -> [Deferred<UInt32>] in
      var inputs = inputs
      inputs.insert(Deferred(error: DeferredError.Canceled("")), atIndex: Int(arc4random_uniform(numericCast(inputs.count))))
      return inputs
    }()
    let combined2 = combine(inputs2)
    XCTAssert(combined2.value == nil)
    XCTAssert(combined2.error != nil)
  }
}<|MERGE_RESOLUTION|>--- conflicted
+++ resolved
@@ -50,8 +50,6 @@
     syncprintwait()
   }
 
-<<<<<<< HEAD
-=======
   func testExample2()
   {
     let d = Deferred {
@@ -91,7 +89,6 @@
     XCTAssert(actualDelay < interval/10)
   }
 
->>>>>>> ad9062e3
   func testValue()
   {
     let value = 1
