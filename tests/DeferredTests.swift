--- conflicted
+++ resolved
@@ -377,28 +377,4 @@
     XCTAssert(combined2.value == nil)
     XCTAssert(combined2.error != nil)
   }
-<<<<<<< HEAD
-
-  func testFirstDetermined()
-  {
-    let count = 10
-    let lucky = Int(arc4random_uniform(numericCast(count)))
-
-    let deferreds = (0..<count).map {
-      i -> Deferred<Int> in
-      let e = expectationWithDescription(i.description)
-      return Deferred {
-        () -> Int in
-        usleep(i == lucky ? 10_000 : 200_000)
-        e.fulfill()
-        return i
-      }
-    }
-
-    let first = firstDetermined(deferreds)
-    XCTAssert(first.value == lucky)
-    waitForExpectationsWithTimeout(1.0, handler: nil)
-  }
-=======
->>>>>>> 515b10d5
 }