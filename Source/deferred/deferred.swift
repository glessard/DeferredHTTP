//
//  deferred.swift
//  async-deferred
//
//  Created by Guillaume Lessard on 2015-07-09.
//  Copyright © 2015 Guillaume Lessard. All rights reserved.
//

import Dispatch
import Outcome
import CAtomics

/// The possible states of a `Deferred`.
///
/// Must be a top-level type because Deferred is generic.

public enum DeferredState
{
  case waiting, executing, succeeded, errored
  /// Whether this `DeferredState` is determined.
  /// returns: `true` iff this `DeferredState` represents one of the states where it is determined
  public var isDetermined: Bool { return self == .succeeded || self == .errored }
}

extension UnsafeMutableRawPointer
{
  fileprivate static let determined = UnsafeMutableRawPointer(bitPattern: 0x7)!
}

/// An asynchronous computation.
///
/// A `Deferred` starts out undetermined, in the `.waiting` state.
/// It may then enter the `.executing` state, and may eventually become determined,
/// either having `.succeeded` or `.errored`.
///
/// A `Deferred` that becomes determined, will henceforth always be determined: it can no longer mutate.
///
/// The `get()` function will return the value of the computation's result (or throw an `Error`),
/// blocking until it becomes available. If the result is ready when `get()` is called,
/// it will return immediately. The properties `value` and `error` are convenient non-throwing wrappers
/// for the `get()` method -- although they do block.
///
/// Closures supplied to the `enqueue` function will be called after the `Deferred` has become determined.
/// The functions `map`, `flatMap`, `notify` and others are wrappers that add functionality to the `enqueue` function.

open class Deferred<Value>
{
  let queue: DispatchQueue
  private var source: AnyObject?

  private var determined: Outcome<Value>?
  private var waiters = AtomicMutableRawPointer()
  private var stateid = AtomicInt32()

  deinit
  {
    if let w = waiters.load(.acquire), w != .determined
    {
      deallocateWaiters(w.assumingMemoryBound(to: Waiter<Value>.self))
    }
  }

  // MARK: designated initializers

  fileprivate init<Other>(queue: DispatchQueue?, source: Deferred<Other>, beginExecution: Bool = false)
  {
    self.queue = queue ?? source.queue
    self.source = source
    determined = nil
    waiters.initialize(nil)
    stateid.initialize(beginExecution && (source.stateid.load(.relaxed) != 0) ? 1:0)
  }

  fileprivate init(queue: DispatchQueue)
  {
    self.queue = queue
    source = nil
    determined = nil
    waiters.initialize(nil)
    stateid.initialize(0)
  }

  /// Initialize with a pre-determined `Outcome`
  ///
  /// - parameter queue: the dispatch queue upon which to execute future notifications for this `Deferred`
  /// - parameter outcome: the `Outcome` of this `Deferred`

  public init(queue: DispatchQueue, outcome: Outcome<Value>)
  {
    self.queue = queue
    source = nil
    determined = outcome
    waiters.initialize(.determined)
    stateid.initialize(2)
  }

  @available(*, deprecated, renamed: "init(queue:outcome:)")
  public convenience init(queue: DispatchQueue, result: Outcome<Value>)
  {
    self.init(queue: queue, outcome: result)
  }

  /// Initialize with a computation task to be performed on the specified queue
  ///
  /// - parameter queue: the `DispatchQueue` on which the computation (and notifications) will be executed
  /// - parameter task:  the computation to be performed

  public init(queue: DispatchQueue, task: @escaping () throws -> Value)
  {
    self.queue = queue
    source = nil
    determined = nil
    waiters.initialize(nil)
    stateid.initialize(1)

    queue.async {
      do {
        let value = try task()
        self.determine(value)
      }
      catch {
        self.determine(error)
      }
    }
  }

  // MARK: convenience initializers

  /// Initialize with a computation task to be performed in the background
  ///
  /// - parameter qos:  the QoS at which the computation (and notifications) should be performed; defaults to the current QoS class.
  /// - parameter task: the computation to be performed

  public convenience init(qos: DispatchQoS = .current, task: @escaping () throws -> Value)
  {
    let queue = DispatchQueue(label: "deferred", qos: qos)
    self.init(queue: queue, task: task)
  }

  /// Initialize to an already determined state
  ///
  /// - parameter qos: the QoS at which the notifications should be performed; defaults to the current QoS class.
  /// - parameter value: the value of this `Deferred`

  public convenience init(qos: DispatchQoS = .current, value: Value)
  {
    let queue = DispatchQueue(label: "deferred", qos: qos)
    self.init(queue: queue, value: value)
  }

  /// Initialize to an already determined state
  ///
  /// - parameter queue: the `DispatchQueue` on which the notifications will be executed
  /// - parameter value: the value of this `Deferred`

  public convenience init(queue: DispatchQueue, value: Value)
  {
    self.init(queue: queue, outcome: Outcome(value: value))
  }

  /// Initialize with an Error
  ///
  /// - parameter qos: the QoS at which the notifications should be performed; defaults to the current QoS class.
  /// - parameter error: the error state of this `Deferred`

  public convenience init(qos: DispatchQoS = .current, error: Error)
  {
    let queue = DispatchQueue(label: "deferred", qos: qos)
    self.init(queue: queue, error: error)
  }

  /// Initialize with an Error
  ///
  /// - parameter queue: the `DispatchQueue` on which the notifications will be executed
  /// - parameter error: the error state of this `Deferred`

  public convenience init(queue: DispatchQueue, error: Error)
  {
    self.init(queue: queue, outcome: Outcome(error: error))
  }

  // MARK: state changes / determine

  /// Change the state of this `Deferred` from `.waiting` to `.executing`

  func beginExecution()
  {
    var current = stateid.load(.relaxed)
    repeat {
      if current != 0
      { // execution state has already been marked as begun
        return
      }
    } while !stateid.loadCAS(&current, 1, .weak, .relaxed, .relaxed)
  }

  /// Set the `Outcome` of this `Deferred` and dispatch all notifications for execution.
  /// Note that a `Deferred` can only be determined once.
  /// On subsequent calls, `determine` will fail and return `false`.
  /// This operation is lock-free and thread-safe.
  ///
  /// - parameter outcome: the intended `Outcome` to determine this `Deferred`
  /// - returns: whether the call succesfully changed the state of this `Deferred`.

  @discardableResult
  fileprivate func determine(_ outcome: Outcome<Value>) -> Bool
  {
    var current = stateid.load(.relaxed)
    repeat { // keep trying if another thread hasn't succeeded yet
      if current == 2
      { // another thread succeeded ahead of this one
        return false
      }
    } while !stateid.loadCAS(&current, 2, .weak, .relaxed, .relaxed)

    determined = outcome
    source = nil

    let waitQueue = waiters.swap(.determined, .acqrel)?.assumingMemoryBound(to: Waiter<Value>.self)
    // precondition(waitQueue != .determined)
    notifyWaiters(queue, waitQueue, outcome)

    // precondition(waiters.load() == .determined, "waiters.pointer has incorrect value \(String(describing: waiters.load()))")

    // The outcome has been determined
    return true
  }

  /// Set the `Outcome` of this `Deferred` and dispatch all notifications for execution.
  /// Note that a `Deferred` can only be determined once.
  /// On subsequent calls, `determine` will fail and return `false`.
  /// This operation is lock-free and thread-safe.
  ///
  /// - parameter determined: the determined value for this `Deferred`
  /// - returns: whether the call succesfully changed the state of this `Deferred`.


  /// Set the value of this `Deferred` and dispatch all notifications for execution.
  /// Note that a `Deferred` can only be determined once.
  /// On subsequent calls, `determine` will fail and return `false`.
  /// This operation is lock-free and thread-safe.
  ///
  /// - parameter value: the intended value for this `Deferred`
  /// - returns: whether the call succesfully changed the state of this `Deferred`.

  @discardableResult
  fileprivate func determine(_ value: Value) -> Bool
  {
    return determine(Outcome(value: value))
  }

  /// Set this `Deferred` to an error and dispatch all notifications for execution.
  /// Note that a `Deferred` can only be determined once.
  /// On subsequent calls, `determine` will fail and return `false`.
  /// This operation is lock-free and thread-safe.
  ///
  /// - parameter error: the intended error for this `Deferred`
  /// - returns: whether the call succesfully changed the state of this `Deferred`.

  @discardableResult
  fileprivate func determine(_ error: Error) -> Bool
  {
    return determine(Outcome(error: error))
  }

  // MARK: public interface

  /// Enqueue a closure to be performed asynchronously after this `Deferred` becomes determined.
  /// This operation is lock-free and thread-safe.
  /// Multiple threads can call this method at once; they will succeed in turn.
  /// If one or more thread enters a race to enqueue with `determine()`, as soon as `determine()` succeeds
  /// all current and subsequent attempts to enqueue will result in immediate dispatch of the task.
  ///
  /// Note that the enqueued closure will does not modify `task`, and will not extend the lifetime of `self`.
  /// If you need to extend the lifetime of `self` until `task` executes, use `notify()`.
  ///
  /// - parameter queue: the `DispatchQueue` on which to dispatch this notification when ready; defaults to `self`'s queue.
  /// - parameter boostQoS: whether `enqueue` should attempt to boost the QoS if `queue.qos` is higher than `self.qos`; defaults to `true`
  /// - parameter task: a closure to be executed after `self` becomes determined.
  /// - parameter outcome: the determined `Outcome` of `self`

  open func enqueue(queue: DispatchQueue? = nil, boostQoS: Bool = true, task: @escaping (_ outcome: Outcome<Value>) -> Void)
  {
    var waitQueue = waiters.load(.acquire)
    if waitQueue != .determined
    {
      let waiter = UnsafeMutablePointer<Waiter<Value>>.allocate(capacity: 1)
      waiter.initialize(to: Waiter(queue, task))

      if boostQoS, let qos = queue?.qos, qos > self.queue.qos
      { // try to raise `self.queue`'s QoS if the notification needs to execute at a higher QoS
        self.queue.async(qos: qos, flags: [.enforceQoS, .barrier], execute: {})
      }

      repeat {
        waiter.pointee.next = waitQueue?.assumingMemoryBound(to: Waiter<Value>.self)
        if waiters.loadCAS(&waitQueue, UnsafeMutableRawPointer(waiter), .weak, .acqrel, .acquire)
        { // waiter is now enqueued; it will be deallocated at a later time by notifyWaiters()
          return
        }
      } while waitQueue != .determined

      // this Deferred has become determined; clean up
      waiter.deinitialize(count: 1)
#if swift(>=4.1)
      waiter.deallocate()
#else
      waiter.deallocate(capacity: 1)
#endif
    }

    // this Deferred is determined
    let q = queue ?? self.queue
    q.async(execute: { [outcome = determined!] in task(outcome) })
  }

  /// Enqueue a notification to be performed asynchronously after this `Deferred` becomes determined.
  /// The enqueued closure will extend the lifetime of `self` until `task` completes.
  ///
  /// - parameter queue: the `DispatchQueue` on which to dispatch this notification when ready; defaults to `self`'s queue.
  /// - parameter task: a closure to be executed as a notification
  /// - parameter outcome: the determined `Outcome` of `self`

  public func notify(queue: DispatchQueue? = nil, task: @escaping (_ outcome: Outcome<Value>) -> Void)
  {
    enqueue(queue: queue, task: { outcome in withExtendedLifetime(self) { task(outcome) } })
  }

  /// Query the current state of this `Deferred`
  /// - returns: a `DeferredState` that describes this `Deferred`

  public var state: DeferredState {
    return (waiters.load(.acquire) != .determined) ?
      (stateid.load(.relaxed) == 0 ? .waiting : .executing ) :
      (determined!.isValue ? .succeeded : .errored)
  }

  /// Query whether this `Deferred` has become determined.
  /// - returns: `true` iff this `Deferred` has become determined.

  public var isDetermined: Bool {
    return waiters.load(.relaxed) == .determined
  }

  /// Attempt to cancel the current operation, and report on whether cancellation happened successfully.
  /// A successful cancellation will result in a `Deferred` equivalent to as if it had been initialized as follows:
  /// ```
  /// Deferred<Value>(error: DeferredError.canceled(reason))
  /// ```
  ///
  /// - parameter reason: a `String` detailing the reason for the attempted cancellation. Defaults to an empty `String`.
  /// - returns: whether the cancellation was performed successfully.

  @discardableResult
  open func cancel(_ reason: String = "") -> Bool
  {
    return cancel(.canceled(reason))
  }

  @discardableResult
  open func cancel(_ error: DeferredError) -> Bool
  {
    return determine(error)
  }

  /// Get this `Deferred`'s `Outcome` result, blocking if necessary until it exists.
  /// When called on a `Deferred` that is already determined, this call is non-blocking.
  /// When called on a `Deferred` that is not determined, this call blocks the executing thread.
  ///
  /// - returns: this `Deferred`'s determined `Outcome`

  public var outcome: Outcome<Value> {
    if waiters.load(.acquire) != .determined
    {
      if let current = DispatchQoS.QoSClass.current, current > queue.qos.qosClass
      { // try to boost the QoS class of the running task if it is lower than the current thread's QoS
        queue.async(qos: DispatchQoS(qosClass: current, relativePriority: 0),
                    flags: [.enforceQoS, .barrier], execute: {})
      }
      let s = DispatchSemaphore(value: 0)
      self.enqueue(boostQoS: false, task: { _ in s.signal() })
      s.wait()
      _ = waiters.load(.acquire)
    }

    // this Deferred is determined
    return determined!
  }

  @available(*, deprecated, renamed: "outcome")
  public var result: Outcome<Value> { return self.outcome }

  /// Get this `Deferred`'s value, blocking if necessary until it becomes determined.
  /// If the `Deferred` is determined with an `Error`, throw it.
  /// When called on a `Deferred` that is already determined, this call is non-blocking.
  /// When called on a `Deferred` that is not determined, this call blocks the executing thread.
  ///
  /// - returns: this `Deferred`'s determined value, or a thrown `Error`

  public func get() throws -> Value
  {
    return try outcome.get()
  }

  /// Get this `Deferred`'s `Outcome` result if exists, `nil` otherwise.
  /// This call is non-blocking.
  ///
  /// - returns: this `Deferred`'s determined result, or `nil`

  public func peek() -> Outcome<Value>?
  {
    if waiters.load(.acquire) == .determined
    {
      return determined
    }
    return nil
  }

  /// Get this `Deferred`'s value, blocking if necessary until it becomes determined.
  /// If the `Deferred` is determined with an `Error`, return nil.
  /// When called on a `Deferred` that is already determined, this call is non-blocking.
  /// When called on a `Deferred` that is not determined, this call blocks the executing thread.
  ///
  /// - returns: this `Deferred`'s determined value, or `nil`

  public var value: Value? {
    return outcome.value
  }

  /// Get this `Deferred`'s error state, blocking if necessary until it becomes determined.
  /// If the `Deferred` is determined with a `Value`, return nil.
  /// When called on a `Deferred` that is already determined, this call is non-blocking.
  /// When called on a `Deferred` that is not determined, this call blocks the executing thread.
  ///
  /// - returns: this `Deferred`'s determined error state, or `nil`

  public var error: Error? {
    return outcome.error
  }

  /// Get the QoS of this `Deferred`'s queue
  /// - returns: the QoS of this `Deferred`'s queue

  public var qos: DispatchQoS { return self.queue.qos }
}


/// A mapped `Deferred`

class Map<Value>: Deferred<Value>
{
  /// Initialize with a `Deferred` source and a transform to be computed in the background
  /// This constructor is used by `map`
  ///
  /// - parameter queue:     the `DispatchQueue` onto which the computation should be enqueued; use `source.queue` if `nil`
  /// - parameter source:    the `Deferred` whose value should be used as the input for the transform
  /// - parameter transform: the transform to be applied to `source.value` and whose result is represented by this `Deferred`
  /// - parameter value:     the value to be transformed for a new `Deferred`

  init<U>(queue: DispatchQueue?, source: Deferred<U>, transform: @escaping (_ value: U) throws -> Value)
  {
    super.init(queue: queue, source: source)

    source.enqueue(queue: queue) {
      [weak self] outcome in
      guard let this = self else { return }
      if this.isDetermined { return }
      this.beginExecution()
      do {
        let value = try outcome.get()
        let transformed = try transform(value)
        this.determine(transformed)
      }
      catch {
        this.determine(error)
      }
    }
  }
}

open class Transferred<Value>: Deferred<Value>
{
  /// Transfer a `Deferred` result to a new `Deferred` that notifies on a new queue.
  /// (Acts like a fast path for a Map with no transform.)
  /// This constructor is used by `enqueuing(on:)`
  ///
  /// - parameter queue:     the `DispatchQueue` onto which the new `Deferred` should dispatch notifications; use `source.queue` if `nil`
  /// - parameter source:    the `Deferred` whose value will be transferred into a new instance.

  init(from source: Deferred<Value>, on queue: DispatchQueue)
  {
    if let outcome = source.peek()
    {
      super.init(queue: queue, outcome: outcome)
    }
    else
    {
      super.init(queue: queue, source: source, beginExecution: true)
      source.enqueue(queue: queue, boostQoS: false,
                     task: { [weak self] outcome in self?.determine(outcome) })
    }
  }
}

class Flatten<Value>: Deferred<Value>
{
  /// Flatten a Deferred<Deferred<Value>> to a Deferred<Value>.
  /// (In the right conditions, acts like a fast path for a flatMap with no transform.)
  /// This constructor is used by `flatten()`
  ///
  /// - parameter queue: the `DispatchQueue` onto which the new `Deferred` should dispatch notifications; use `source.queue` if `nil`
  /// - parameter source: the `Deferred` whose value will be transferred into a new instance.

  init(queue: DispatchQueue? = nil, source: Deferred<Deferred<Value>>)
  {
    if let outcome = source.peek()
    {
      let mine = queue ?? source.queue
      do {
        let deferred = try outcome.get()
        if let outcome = deferred.peek()
        {
          super.init(queue: mine, outcome: outcome)
        }
        else
        {
          super.init(queue: mine, source: deferred, beginExecution: true)
          deferred.enqueue(queue: mine, boostQoS: false, task: { [weak self] in self?.determine($0) })
        }
      }
      catch {
        super.init(queue: mine, outcome: Outcome(error: error))
      }
      return
    }

    super.init(queue: queue, source: source)
    source.enqueue(queue: queue) {
      [weak self] outcome in
      do {
        let deferred = try outcome.get()
        if let outcome = deferred.peek()
        {
          self?.determine(outcome)
        }
        else
        {
          deferred.notify(queue: queue, task: { [weak self] in self?.determine($0) })
        }
      }
      catch {
        self?.determine(error)
      }
    }
  }

  convenience init(_ source: Deferred<Deferred<Value>>)
  {
    self.init(queue: nil, source: source)
  }
}

class Bind<Value>: Deferred<Value>
{
  /// Initialize with a `Deferred` source and a transform to be computed in the background
  /// This constructor is used by `flatMap`
  ///
  /// - parameter queue:     the `DispatchQueue` onto which the computation should be enqueued; use `source.queue` if `nil`
  /// - parameter source:    the `Deferred` whose value should be used as the input for the transform
  /// - parameter transform: the transform to be applied to `source.value` and whose result is represented by this `Deferred`
  /// - parameter value:     the value to be transformed for a new `Deferred`

  init<U>(queue: DispatchQueue?, source: Deferred<U>, transform: @escaping (_ value: U) throws -> Deferred<Value>)
  {
    super.init(queue: queue, source: source)

    source.enqueue(queue: queue) {
      [weak self] outcome in
      guard let this = self else { return }
      if this.isDetermined { return }
      this.beginExecution()
      do {
<<<<<<< HEAD
        let value = try outcome.get()
        transform(value).notify(queue: queue) {
=======
        let value = try value.get()
        let transformed = try transform(value)
        transformed.notify(queue: queue) {
>>>>>>> 947eda02
          [weak this] transformed in
          this?.determine(transformed)
        }
      }
      catch {
        this.determine(error) // an error here means this `Deferred` has been canceled.
      }
    }
  }
}

class Recover<Value>: Deferred<Value>
{
  /// Initialize with a `Deferred` source and a transform to be computed in the background
  /// This constructor is used by `recover` -- flatMap for the `Error` path.
  ///
  /// - parameter queue:     the `DispatchQueue` onto which the computation should be enqueued; use `source.queue` if `nil`
  /// - parameter source:    the `Deferred` whose error should be used as the input for the transform
  /// - parameter transform: the transform to be applied to `source.error` and whose result is represented by this `Deferred`
  /// - parameter error:     the Error to be transformed for a new `Deferred`

  init(queue: DispatchQueue?, source: Deferred<Value>, transform: @escaping (_ error: Error) throws -> Deferred<Value>)
  {
    super.init(queue: queue, source: source)

    source.enqueue(queue: queue) {
      [weak self] outcome in
      guard let this = self else { return }
      if this.isDetermined { return }
      this.beginExecution()
      if let error = outcome.error
      {
        do {
          let transformed = try transform(error)
          transformed.notify(queue: queue) {
            [weak this] transformed in
            this?.determine(transformed)
          }
        }
        catch {
          this.determine(error)
        }
      }
      else
      {
        this.determine(outcome)
      }
    }
  }
}

/// A `Deferred` that applies a `Deferred` transform onto its input

class Apply<Value>: Deferred<Value>
{
  /// Initialize with a `Deferred` source and a transform to be computed in the background
  /// This constructor is used by `apply`
  ///
  /// - parameter queue:     the `DispatchQueue` onto which the computation should be enqueued; use `source.queue` if `nil`
  /// - parameter source:    the `Deferred` whose value should be used as the input for the transform
  /// - parameter transform: the transform to be applied to `source.value` and whose result is represented by this `Deferred`
  /// - parameter value:     the value to be transformed for a new `Deferred`

  init<U>(queue: DispatchQueue?, source: Deferred<U>, transform: Deferred<(_ value: U) throws -> Value>)
  {
    super.init(queue: queue, source: source)

    source.enqueue(queue: queue) {
      [weak self] outcome in
      guard let this = self else { return }
      if this.isDetermined { return }
      do {
        let value = try outcome.get()
        transform.notify(queue: queue) {
          [weak this] transform in
          guard let this = this else { return }
          if this.isDetermined { return }
          this.beginExecution()
          do {
            let transform = try transform.get()
            let transformed = try transform(value)
            this.determine(transformed)
          }
          catch {
            this.determine(error)
          }
        }
      }
      catch {
        this.determine(error)
      }
    }
  }
}

/// A `Deferred` with a time delay

class Delay<Value>: Deferred<Value>
{
  /// Initialize with a `Deferred` source and a time after which this `Deferred` may become determined.
  /// The determination could be delayed further if `source` has not become determined yet,
  /// but it will not happen earlier than the time referred to by `until`.
  /// This constructor is used by `delay`
  ///
  /// - parameter queue:  the `DispatchQueue` onto which the computation should be enqueued; use `source.queue` if `nil`
  /// - parameter source: the `Deferred` whose value should be delayed
  /// - parameter until:  the target time until which the determination of this `Deferred` will be delayed

  init(queue: DispatchQueue?, source: Deferred<Value>, until time: DispatchTime)
  {
    super.init(queue: queue, source: source)

    source.enqueue(queue: queue, boostQoS: false) {
      [weak self] outcome in
      guard let this = self else { return }
      if this.isDetermined { return }

      if outcome.isError
      {
        this.determine(outcome)
        return
      }

      this.beginExecution()
      if time == .distantFuture { return }
      // enqueue block only if can get executed
      if time > .now()
      {
        this.queue.asyncAfter(deadline: time) {
          [weak this] in
          this?.determine(outcome)
        }
      }
      else
      {
        this.determine(outcome)
      }
    }
  }
}

/// A `Deferred` to be determined (`TBD`) manually.

open class TBD<Value>: Deferred<Value>
{
  /// Initialize an undetermined `Deferred`, `TBD`.
  ///
  /// - parameter queue: the `DispatchQueue` on which the notifications will be executed

  public override init(queue: DispatchQueue)
  {
    super.init(queue: queue)
  }

  /// Initialize an undetermined `Deferred`, `TBD`.
  ///
  /// - parameter qos: the QoS at which the notifications should be performed; defaults to the current QoS class.

  public convenience init(qos: DispatchQoS = .current)
  {
    let queue = DispatchQueue(label: "deferred", qos: qos)
    self.init(queue: queue)
  }

  /// Set the `Outcome` of this `Deferred` and dispatch all notifications for execution.
  /// Note that a `Deferred` can only be determined once.
  /// On subsequent calls, `determine` will fail and return `false`.
  /// This operation is lock-free and thread-safe.
  ///
  /// - parameter outcome: the intended `Outcome` for this `Deferred`
  /// - returns: whether the call succesfully changed the state of this `Deferred`.

  @discardableResult
  open override func determine(_ outcome: Outcome<Value>) -> Bool
  {
    return super.determine(outcome)
  }

  /// Set the value of this `Deferred` and dispatch all notifications for execution.
  /// Note that a `Deferred` can only be determined once.
  /// On subsequent calls, `determine` will fail and return `false`.
  /// This operation is lock-free and thread-safe.
  ///
  /// - parameter value: the intended value for this `Deferred`
  /// - returns: whether the call succesfully changed the state of this `Deferred`.

  @discardableResult
  open override func determine(_ value: Value) -> Bool
  {
    return determine(Outcome(value: value))
  }

  /// Set this `Deferred` to an error and dispatch all notifications for execution.
  /// Note that a `Deferred` can only be determined once.
  /// On subsequent calls, `determine` will fail and return `false`.
  /// This operation is lock-free and thread-safe.
  ///
  /// - parameter error: the intended error for this `Deferred`
  /// - returns: whether the call succesfully changed the state of this `Deferred`.

  @discardableResult
  open override func determine(_ error: Error) -> Bool
  {
    return determine(Outcome(error: error))
  }

  /// Change the state of this `TBD` from `.waiting` to `.executing`

  open override func beginExecution()
  {
    super.beginExecution()
  }
}<|MERGE_RESOLUTION|>--- conflicted
+++ resolved
@@ -580,14 +580,9 @@
       if this.isDetermined { return }
       this.beginExecution()
       do {
-<<<<<<< HEAD
         let value = try outcome.get()
-        transform(value).notify(queue: queue) {
-=======
-        let value = try value.get()
         let transformed = try transform(value)
         transformed.notify(queue: queue) {
->>>>>>> 947eda02
           [weak this] transformed in
           this?.determine(transformed)
         }
