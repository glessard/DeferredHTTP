//
//  deferred.swift
//  async-deferred
//
//  Created by Guillaume Lessard on 2015-07-09.
//  Copyright © 2015 Guillaume Lessard. All rights reserved.
//

import Dispatch

/**
  The possible states of a `Deferred`.

  Must be a top-level type because Deferred is generic.
*/

public enum DeferredState: Int32 { case Waiting = 0, Executing = 1, Determined = 2 }
private let transientState = Int32.max

/**
  These errors can be thrown by a `Deferred`.

  Must be a top-level type because Deferred is generic.
*/

public enum DeferredError: ErrorType
{
  case Canceled(String)
  case AlreadyDetermined(String)
  case CannotDetermine(String)
  case Undetermined
}

/**
  An asynchronous computation.

  A `Deferred` starts out undetermined, in the `.Waiting` state.
  It may then enter the `.Executing` state, and will eventually become `.Determined`.
  Once it is `.Determined`, it is ready to supply a result.

  The `result` property will return the result, blocking until it becomes determined.
  If the result is ready when `result` is called, it will return immediately.

  A closure supplied to the `notify` method will be called after the `Deferred` has become determined.
*/

public class Deferred<T>
{
  private var r: Result<T>

  // Swift does not have a facility to read and write enum values atomically.
  // To get around this, we use a raw `Int32` value as a proxy for the enum value.

  private var currentState: Int32 = DeferredState.Waiting.rawValue
  private var waiters = UnsafeMutablePointer<Waiter>(nil)

  // MARK: Initializers

  private init()
  {
    r = Result(error: DeferredError.Undetermined)
  }

  deinit
  {
    WaitQueue.dealloc(waiters)
  }

  /// Initialize with a computation task to be performed in the background
  ///
  /// - parameter queue: the `dispatch_queue_t` onto which the computation task should be enqueued
  /// - parameter task:  the computation to be performed

  public convenience init(queue: dispatch_queue_t, qos: qos_class_t = QOS_CLASS_UNSPECIFIED, task: () throws -> T)
  {
    self.init()

    let block = createBlock(qos) {
      let result = Result<T> { try task() }
      do {  try self.setResult(result) }
      catch { /* an error here means this `Deferred` was canceled before `task()` was complete. */ }
    }

    currentState = DeferredState.Executing.rawValue
    dispatch_async(queue, block)
  }

  /// Initialize with a computation task to be performed in the background
  ///
  /// - parameter qos:  the Quality-of-Service class at which the computation task should be performed
  /// - parameter task: the computation to be performed

  public convenience init(qos: qos_class_t, task: () throws -> T)
  {
    self.init(queue: dispatch_get_global_queue(qos, 0), task: task)
  }

  /// Initialize with a computation task to be performed in the background, at the current quality of service
  ///
  /// - parameter task: the computation to be performed

  public convenience init(_ task: () throws -> T)
  {
    self.init(queue: dispatch_get_global_queue(qos_class_self(), 0), task: task)
  }

  /// Initialize to an already determined state
  ///
  /// - parameter result: the result of this `Deferred`

  public init(result: Result<T>)
  {
    r = result
    currentState = DeferredState.Determined.rawValue
  }

  /// Initialize to an already determined state
  ///
  /// - parameter value: the value of this `Deferred`'s `Result`

  convenience public init(value: T)
  {
    self.init(result: Result(value: value))
  }

  /// Initialize to an already determined state
  ///
  /// - parameter error: the error state of this `Deferred`'s `Result`

  convenience public init(error: ErrorType)
  {
    self.init(result: Result(error: error))
  }

  /// Initialize with a `Deferred` source and a transform to computed in the background
  /// This constructor is used by `map`
  ///
  /// - parameter queue:     the `dispatch_queue_t` onto which the computation should be enqueued
  /// - parameter qos:       the QOS class at which to execute the transform; defaults to the queue's QOS class.
  /// - parameter source:    the `Deferred` whose value should be used as the input for the transform
  /// - parameter transform: the transform to be applied to `source.value` and whose result is represented by this `Deferred`

  public convenience init<U>(queue: dispatch_queue_t, qos: qos_class_t = QOS_CLASS_UNSPECIFIED, source: Deferred<U>, transform: (U) throws -> T)
  {
    self.init()

    source.notify(queue, qos: qos) {
      result in
      self.beginExecution()
      let transformed = result.map(transform)
      do { try self.setResult(transformed) }
      catch { /* an error here means `self` was canceled before `transform()` completed */ }
    }
  }

  /// Initialize with a `Deferred` source and a transform to computed in the background
  /// This constructor is used by `flatMap`
  ///
  /// - parameter queue:     the `dispatch_queue_t` onto which the computation should be enqueued
  /// - parameter qos:       the QOS class at which to execute the transform; defaults to the queue's QOS class.
  /// - parameter source:    the `Deferred` whose value should be used as the input for the transform
  /// - parameter transform: the transform to be applied to `source.value` and whose result is represented by this `Deferred`

  public convenience init<U>(queue: dispatch_queue_t, qos: qos_class_t = QOS_CLASS_UNSPECIFIED, source: Deferred<U>, transform: (U) -> Deferred<T>)
  {
    self.init()

    source.notify(queue, qos: qos) {
      result in
      self.beginExecution()
      switch result
      {
      case .Value(let value):
        transform(value).notify(queue, qos: qos) {
          transformed in
          do { try self.setResult(transformed) }
          catch { /* an error here means `self` was canceled before `transform()` completed */ }
        }

      case .Error(let error):
        do { try self.setResult(Result(error: error)) }
        catch { /* an error here seems irrelevant */ }
      }
    }
  }

  /// Initialize with a `Deferred` source and a transform to computed in the background
  /// This constructor is used by `flatMap`
  ///
  /// - parameter queue:     the `dispatch_queue_t` onto which the computation should be enqueued
  /// - parameter qos:       the QOS class at which to execute the transform; defaults to the queue's QOS class.
  /// - parameter source:    the `Deferred` whose value should be used as the input for the transform
  /// - parameter transform: the transform to be applied to `source.value` and whose result is represented by this `Deferred`

  public convenience init<U>(queue: dispatch_queue_t, qos: qos_class_t = QOS_CLASS_UNSPECIFIED, source: Deferred<U>, transform: (U) -> Result<T>)
  {
    self.init()

    source.notify(queue, qos: qos) {
      result in
      self.beginExecution()
      let transformed = result.flatMap(transform)
      do { try self.setResult(transformed) }
      catch { /* an error here means `self` was canceled before `transform()` completed */ }
    }
  }

  /// Initialize with a `Deferred` source and a transform to computed in the background
  /// This constructor is used by `apply`
  ///
  /// - parameter queue:     the `dispatch_queue_t` onto which the computation should be enqueued
  /// - parameter qos:       the QOS class at which to execute the transform; defaults to the queue's QOS class.
  /// - parameter source:    the `Deferred` whose value should be used as the input for the transform
  /// - parameter transform: the transform to be applied to `source.value` and whose result is represented by this `Deferred`

  public convenience init<U>(queue: dispatch_queue_t, qos: qos_class_t = QOS_CLASS_UNSPECIFIED, source: Deferred<U>, transform: Deferred<(U) throws -> T>)
  {
    self.init()

    source.notify(queue, qos: qos) {
      result in
      switch result
      {
      case .Value:
        transform.notify(queue, qos: qos) {
          transform in
          self.beginExecution()
          let transformed = result.apply(transform)
          do { try self.setResult(transformed) }
          catch { /* an error here means `self` was canceled before `transform()` completed */ }
        }

      case .Error(let error):
        self.beginExecution()
        do { try self.setResult(Result(error: error)) }
        catch { /* an error here seems irrelevant */ }
      }
    }
  }

  /// Initialize with a `Deferred` source and a time after which this `Deferred` may become determined.
  /// The determination could be delayed further if `source` has not become determined yet,
  /// but it will not happen earlier than the time referred to by `until`.
  /// This constructor is used by `delay`
  ///
  /// - parameter queue:  the `dispatch_queue_t` onto which the created blocks should be enqueued
  /// - parameter qos:    the QOS class at which to execute the delay; defaults to the queue's QOS class.
  /// - parameter source: the `Deferred` whose value should be delayed
  /// - parameter until:  the target time until which the determination of this `Deferred` will be delayed

  public convenience init(queue: dispatch_queue_t, qos: qos_class_t = QOS_CLASS_UNSPECIFIED, source: Deferred, until: dispatch_time_t)
  {
    self.init()

    source.notify(queue, qos: qos) {
      result in
      self.beginExecution()

      let now = dispatch_time(DISPATCH_TIME_NOW, 0)
      if until > now, case .Value = result
      {
        dispatch_after(until, queue, self.createBlock(qos, block: {
          do { try self.setResult(result) }
          catch { /* an error here seems means `self` was canceled before the delay ended */ }
        }))
      }
      else
      {
        do { try self.setResult(result) }
        catch { /* an error here seems means `self` was canceled before `result` was ready */ }
      }
    }
  }

  // MARK: private methods

  /// Change the state of this `Deferred` from `.Waiting` to `.Executing`

  private func beginExecution()
  {
    OSAtomicCompareAndSwap32Barrier(DeferredState.Waiting.rawValue, DeferredState.Executing.rawValue, &currentState)
  }

  /// Set the value of this `Deferred` and change its state to `DeferredState.Determined`
  /// Note that a `Deferred` can only be determined once. On subsequent calls, `setValue` will throw an `AlreadyDetermined` error.
  ///
  /// - parameter result: the intended `Result` to determine this `Deferred`
  /// - throws: `DeferredError.AlreadyDetermined` if the `Deferred` was already determined upon calling this method.

  private func setResult(result: Result<T>) throws
  {
    // A turnstile to ensure only one thread can succeed
    while true
    { // Allow multiple tries in case another thread concurrently switches state from .Waiting to .Executing
      let initialState = currentState
      if initialState < DeferredState.Determined.rawValue
      {
        if OSAtomicCompareAndSwap32Barrier(initialState, transientState, &currentState) { break }
      }
      else
      {
        assert(currentState >= DeferredState.Determined.rawValue)
        throw DeferredError.AlreadyDetermined("Attempted to determine Deferred twice with \(__FUNCTION__)")
      }
    }

    r = result

    guard OSAtomicCompareAndSwap32Barrier(transientState, DeferredState.Determined.rawValue, &currentState) else
    { // Getting here seems impossible, but try to handle it gracefully.
      throw DeferredError.CannotDetermine("Failed to determine Deferred")
    }

    while true
    {
      let queue = waiters
      if CAS(queue, nil, &waiters)
      {
        WaitQueue.notifyAll(queue)
        break
      }
    }

    // The result is now available for the world
  }

<<<<<<< HEAD
  private func enqueue(waiter: UnsafeMutablePointer<Waiter>) -> Bool
  {
    while true
    {
      let tail = waiters
      waiter.memory.next = tail
      if syncread(&currentState) != DeferredState.Determined.rawValue
      {
        if CAS(tail, waiter, &waiters)
        { // waiter is now enqueued
          return true
        }
      }
      else
      { // This Deferred has become determined; bail
        return false
      }
    }
=======
  private func createNotificationBlock(qos: qos_class_t = QOS_CLASS_UNSPECIFIED, task: (Result<T>) -> Void) -> dispatch_block_t
  {
    return createBlock(qos, block: { task(self.r) })
  }

  private func createBlock(qos: qos_class_t = QOS_CLASS_UNSPECIFIED, block: () -> Void) -> dispatch_block_t
  {
    if qos == QOS_CLASS_UNSPECIFIED
    {
      return dispatch_block_create(DISPATCH_BLOCK_INHERIT_QOS_CLASS, block)
    }

    return dispatch_block_create_with_qos_class(DISPATCH_BLOCK_ENFORCE_QOS_CLASS, qos, 0, block)
>>>>>>> c11d3f09
  }

  // MARK: public interface

  /// Query the current state of this `Deferred`
  ///
  /// - returns: a `DeferredState` (`.Waiting`, `.Executing` or `.Determined`)

  public var state: DeferredState { return DeferredState(rawValue: currentState) ?? .Executing }

  /// Query whether this `Deferred` has been determined.
  ///
  /// - returns: wheither this `Deferred` has been determined.

  public var isDetermined: Bool { return currentState == DeferredState.Determined.rawValue }

  /// Attempt to cancel the current operation, and report on whether cancellation happened successfully.
  /// A successful cancellation will determine result in a `Deferred` equivalent as if it had been initialized as follows:
  /// ```
  /// Deferred<T>(error: DeferredError.Canceled(reason))
  /// ```
  ///
  /// - parameter reason: a `String` detailing the reason for the attempted cancellation.
  /// - returns: whether the cancellation was performed succesfully.

  public func cancel(reason: String = "") -> Bool
  {
    do {
      try setResult(Result(error: DeferredError.Canceled(reason)))
      return true
    }
    catch { /* Could not cancel, probably because this `Deferred` was already determined. */ }
    return false
  }

  /// Get this `Deferred` value if it has been determined, `nil` otherwise.
  /// (This call does not block)
  ///
  /// - returns: this `Deferred`'s value, or `nil`

  public func peek() -> Result<T>?
  {
    if currentState != DeferredState.Determined.rawValue
    {
      return nil
    }
    return r
  }

  /// Get this `Deferred`'s value as a `Result`, blocking if necessary until it becomes determined.
  ///
  /// - returns: this `Deferred`'s determined result

  public var result: Result<T> {
    if currentState != DeferredState.Determined.rawValue
    {
      let thread = mach_thread_self()
      let waiter = UnsafeMutablePointer<Waiter>.alloc(1)
      waiter.initialize(Waiter(.Thread(thread)))

      if enqueue(waiter)
      { // waiter will be deallocated after the thread is woken
        let kr = thread_suspend(thread)
        guard kr == KERN_SUCCESS else { fatalError("Thread suspension failed with code \(kr)") }
      }
      else
      {
        waiter.destroy(1)
        waiter.dealloc(1)
      }
    }

    return r
  }

  /// Get this `Deferred` value, blocking if necessary until it becomes determined.
  /// If the `Deferred` is determined by a `Result` in the `.Error` state, return nil.
  /// In either case, this property will block until `Deferred` is determined.
  ///
  /// - returns: this `Deferred`'s determined value, or `nil`

  public var value: T? {
    return result.value
  }

  /// Get this `Deferred` value, blocking if necessary until it becomes determined.
  /// If the `Deferred` is determined by a `Result` in the `.Error` state, return nil.
  /// In either case, this property will block until `Deferred` is determined.
  ///
  /// - returns: this `Deferred`'s determined value, or `nil`

  public var error: ErrorType? {
    return result.error
  }

  /// Enqueue a closure to be performed asynchronously after this `Deferred` becomes determined
  ///
  /// - parameter queue: the `dispatch_queue_t` upon which the computation should be enqueued
  /// - parameter task:  the closure to be enqueued

  public func notify(queue: dispatch_queue_t, qos: qos_class_t = QOS_CLASS_UNSPECIFIED, task: (Result<T>) -> Void)
  {
<<<<<<< HEAD
    let block = { task(self.r) } // This cannot be [weak self]

    if currentState != DeferredState.Determined.rawValue
    {
      let waiter = UnsafeMutablePointer<Waiter>.alloc(1)
      waiter.initialize(Waiter(.Closure(queue, block)))

      if enqueue(waiter)
      { // waiter will be deallocated after the block is dispatched to GCD
        return
      }
      else
      { // Deferred has a value now
        waiter.destroy(1)
        waiter.dealloc(1)
      }
=======
    notify(queue, block: createNotificationBlock(qos, task: task))
  }

  /// Enqueue a computation to be performed upon the determination of this `Deferred`
  ///
  /// - parameter queue: the `dispatch_queue_t` upon which the computation should be enqueued
  /// - parameter block: the computation to be enqueued, as a `dispatch_block_t` or a `() -> Void` closure.

  public func notify(queue: dispatch_queue_t, block: dispatch_block_t)
  {
    while currentState != DeferredState.Determined.rawValue
    {
      dispatch_group_notify(group, queue, block)
      return
>>>>>>> c11d3f09
    }

    dispatch_async(queue, block)
  }
}

/**
  A `Deferred` to be determined (`TBD`) manually.
*/

public class TBD<T>: Deferred<T>
{
  /// Initialize an undetermined `Deferred`, `TBD`.

  override public init() { super.init() }

  /// Set the value of this `Deferred` and change its state to `DeferredState.Determined`
  /// Note that a `Deferred` can only be determined once. On subsequent calls, `determine` will throw an `AlreadyDetermined` error.
  ///
  /// - parameter value: the intended value for this `Deferred`
  /// - throws: `DeferredError.AlreadyDetermined` if the `Deferred` was already determined upon calling this method.

  public func determine(value: T) throws
  {
    try determine(Result(value: value))
  }

  /// Set this `Deferred` to an error and change its state to `DeferredState.Determined`
  /// Note that a `Deferred` can only be determined once. On subsequent calls, `determine` will throw an `AlreadyDetermined` error.
  ///
  /// - parameter error: the intended error for this `Deferred`
  /// - throws: `DeferredError.AlreadyDetermined` if the `Deferred` was already determined upon calling this method.

  public func determine(error: ErrorType) throws
  {
    try determine(Result(error: error))
  }

  /// Set the `Result` of this `Deferred` and change its state to `DeferredState.Determined`
  /// Note that a `Deferred` can only be determined once. On subsequent calls, `determine` will throw an `AlreadyDetermined` error.
  ///
  /// - parameter result: the intended `Result` for this `Deferred`
  /// - throws: `DeferredError.AlreadyDetermined` if the `Deferred` was already determined upon calling this method.

  public func determine(result: Result<T>) throws
  {
    try super.setResult(result)
  }

  /// Change the state of this `TBD` from `.Waiting` to `.Executing`

  public override func beginExecution()
  {
    super.beginExecution()
  }
}<|MERGE_RESOLUTION|>--- conflicted
+++ resolved
@@ -324,7 +324,6 @@
     // The result is now available for the world
   }
 
-<<<<<<< HEAD
   private func enqueue(waiter: UnsafeMutablePointer<Waiter>) -> Bool
   {
     while true
@@ -343,7 +342,8 @@
         return false
       }
     }
-=======
+  }
+
   private func createNotificationBlock(qos: qos_class_t = QOS_CLASS_UNSPECIFIED, task: (Result<T>) -> Void) -> dispatch_block_t
   {
     return createBlock(qos, block: { task(self.r) })
@@ -357,7 +357,6 @@
     }
 
     return dispatch_block_create_with_qos_class(DISPATCH_BLOCK_ENFORCE_QOS_CLASS, qos, 0, block)
->>>>>>> c11d3f09
   }
 
   // MARK: public interface
@@ -424,7 +423,7 @@
         guard kr == KERN_SUCCESS else { fatalError("Thread suspension failed with code \(kr)") }
       }
       else
-      {
+      { // Deferred has a value now
         waiter.destroy(1)
         waiter.dealloc(1)
       }
@@ -460,9 +459,16 @@
 
   public func notify(queue: dispatch_queue_t, qos: qos_class_t = QOS_CLASS_UNSPECIFIED, task: (Result<T>) -> Void)
   {
-<<<<<<< HEAD
-    let block = { task(self.r) } // This cannot be [weak self]
-
+    notify(queue, block: createNotificationBlock(qos, task: task))
+  }
+
+  /// Enqueue a computation to be performed upon the determination of this `Deferred`
+  ///
+  /// - parameter queue: the `dispatch_queue_t` upon which the computation should be enqueued
+  /// - parameter block: the computation to be enqueued, as a `dispatch_block_t` or a `() -> Void` closure.
+
+  public func notify(queue: dispatch_queue_t, block: dispatch_block_t)
+  {
     if currentState != DeferredState.Determined.rawValue
     {
       let waiter = UnsafeMutablePointer<Waiter>.alloc(1)
@@ -477,22 +483,6 @@
         waiter.destroy(1)
         waiter.dealloc(1)
       }
-=======
-    notify(queue, block: createNotificationBlock(qos, task: task))
-  }
-
-  /// Enqueue a computation to be performed upon the determination of this `Deferred`
-  ///
-  /// - parameter queue: the `dispatch_queue_t` upon which the computation should be enqueued
-  /// - parameter block: the computation to be enqueued, as a `dispatch_block_t` or a `() -> Void` closure.
-
-  public func notify(queue: dispatch_queue_t, block: dispatch_block_t)
-  {
-    while currentState != DeferredState.Determined.rawValue
-    {
-      dispatch_group_notify(group, queue, block)
-      return
->>>>>>> c11d3f09
     }
 
     dispatch_async(queue, block)
