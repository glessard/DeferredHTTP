//
//  deferred.swift
//  async-deferred
//
//  Created by Guillaume Lessard on 2015-07-09.
//  Copyright © 2015 Guillaume Lessard. All rights reserved.
//

import Dispatch

/// The possible states of a `Deferred`.
///
/// Must be a top-level type because Deferred is generic.

public enum DeferredState: Int32 { case Waiting = 0, Executing = 1, Determined = 2 }
private let transientState = Int32.max

/// These errors can be thrown by a `Deferred`.
///
/// Must be a top-level type because Deferred is generic.

public enum DeferredError: ErrorType
{
  case Canceled(String)
  case AlreadyDetermined(String)
  case CannotDetermine(String)
}

/// An asynchronous computation.
///
/// A `Deferred` starts out undetermined, in the `.Waiting` state.
/// It may then enter the `.Executing` state, and will eventually become `.Determined`.
/// Once it is `.Determined`, it is ready to supply a result.
///
/// The `result` property will return the result, blocking until it becomes determined.
/// If the result is ready when `result` is called, it will return immediately.
///
/// A closure supplied to the `notify` method will be called after the `Deferred` has become determined.

public class Deferred<T>
{
  private var r: Result<T>

  // Swift does not have a facility to read and write enum values atomically.
  // To get around this, we use a raw `Int32` value as a proxy for the enum value.

  private var currentState: Int32 = DeferredState.Waiting.rawValue
  private var waiters = UnsafeMutablePointer<Waiter>(nil)

  // MARK: Initializers

  private init()
  {
<<<<<<< HEAD
    dispatch_group_enter(group)
    r = Result()
=======
    r = Result(error: DeferredError.Undetermined)
>>>>>>> 1f33cd7e
  }

  deinit
  {
    WaitQueue.dealloc(waiters)
  }

  /// Initialize with a computation task to be performed in the background
  ///
  /// - parameter queue: the `dispatch_queue_t` onto which the computation task should be enqueued
  /// - parameter task:  the computation to be performed

  public convenience init(queue: dispatch_queue_t, qos: qos_class_t = QOS_CLASS_UNSPECIFIED, task: () throws -> T)
  {
    self.init()

    let block = createBlock(qos) {
      let result = Result<T> { try task() }
      do {  try self.setResult(result) }
      catch { /* an error here means this `Deferred` was canceled before `task()` was complete. */ }
    }

    currentState = DeferredState.Executing.rawValue
    dispatch_async(queue, block)
  }

  /// Initialize with a computation task to be performed in the background
  ///
  /// - parameter qos:  the Quality-of-Service class at which the computation task should be performed
  /// - parameter task: the computation to be performed

  public convenience init(qos: qos_class_t, task: () throws -> T)
  {
    self.init(queue: dispatch_get_global_queue(qos, 0), task: task)
  }

  /// Initialize with a computation task to be performed in the background, at the current quality of service
  ///
  /// - parameter task: the computation to be performed

  public convenience init(_ task: () throws -> T)
  {
    self.init(queue: dispatch_get_global_queue(qos_class_self(), 0), task: task)
  }

  /// Initialize to an already determined state
  ///
  /// - parameter result: the result of this `Deferred`

  public init(result: Result<T>)
  {
    r = result
    currentState = DeferredState.Determined.rawValue
  }

  /// Initialize to an already determined state
  ///
  /// - parameter value: the value of this `Deferred`'s `Result`

  convenience public init(value: T)
  {
    self.init(result: Result(value: value))
  }

  /// Initialize to an already determined state
  ///
  /// - parameter error: the error state of this `Deferred`'s `Result`

  convenience public init(error: ErrorType)
  {
    self.init(result: Result(error: error))
  }

  /// Initialize with a `Deferred` source and a transform to computed in the background
  /// This constructor is used by `map`
  ///
  /// - parameter queue:     the `dispatch_queue_t` onto which the computation should be enqueued
  /// - parameter qos:       the QOS class at which to execute the transform; defaults to the queue's QOS class.
  /// - parameter source:    the `Deferred` whose value should be used as the input for the transform
  /// - parameter transform: the transform to be applied to `source.value` and whose result is represented by this `Deferred`

  public convenience init<U>(queue: dispatch_queue_t, qos: qos_class_t = QOS_CLASS_UNSPECIFIED, source: Deferred<U>, transform: (U) throws -> T)
  {
    self.init()

    source.notify(queue, qos: qos) {
      result in
      if self.isDetermined { return }
      self.beginExecution()
      let transformed = result.map(transform)
      do { try self.setResult(transformed) }
      catch { /* an error here means `self` was canceled before `transform()` completed */ }
    }
  }

  /// Initialize with a `Deferred` source and a transform to computed in the background
  /// This constructor is used by `flatMap`
  ///
  /// - parameter queue:     the `dispatch_queue_t` onto which the computation should be enqueued
  /// - parameter qos:       the QOS class at which to execute the transform; defaults to the queue's QOS class.
  /// - parameter source:    the `Deferred` whose value should be used as the input for the transform
  /// - parameter transform: the transform to be applied to `source.value` and whose result is represented by this `Deferred`

  public convenience init<U>(queue: dispatch_queue_t, qos: qos_class_t = QOS_CLASS_UNSPECIFIED, source: Deferred<U>, transform: (U) -> Deferred<T>)
  {
    self.init()

    source.notify(queue, qos: qos) {
      result in
      if self.isDetermined { return }
      self.beginExecution()
      switch result
      {
      case .Value(let value):
        transform(value).notify(queue, qos: qos) {
          transformed in
          do { try self.setResult(transformed) }
          catch { /* an error here means `self` was canceled before `transform()` completed */ }
        }

      case .Error(let error):
        do { try self.setResult(Result(error: error)) }
        catch { /* an error here seems irrelevant */ }
      }
    }
  }

  /// Initialize with a `Deferred` source and a transform to computed in the background
  /// This constructor is used by `flatMap`
  ///
  /// - parameter queue:     the `dispatch_queue_t` onto which the computation should be enqueued
  /// - parameter qos:       the QOS class at which to execute the transform; defaults to the queue's QOS class.
  /// - parameter source:    the `Deferred` whose value should be used as the input for the transform
  /// - parameter transform: the transform to be applied to `source.value` and whose result is represented by this `Deferred`

  public convenience init<U>(queue: dispatch_queue_t, qos: qos_class_t = QOS_CLASS_UNSPECIFIED, source: Deferred<U>, transform: (U) -> Result<T>)
  {
    self.init()

    source.notify(queue, qos: qos) {
      result in
      if self.isDetermined { return }
      self.beginExecution()
      let transformed = result.flatMap(transform)
      do { try self.setResult(transformed) }
      catch { /* an error here means `self` was canceled before `transform()` completed */ }
    }
  }

  /// Initialize with a `Deferred` source and a transform to computed in the background
  /// This constructor is used by `apply`
  ///
  /// - parameter queue:     the `dispatch_queue_t` onto which the computation should be enqueued
  /// - parameter qos:       the QOS class at which to execute the transform; defaults to the queue's QOS class.
  /// - parameter source:    the `Deferred` whose value should be used as the input for the transform
  /// - parameter transform: the transform to be applied to `source.value` and whose result is represented by this `Deferred`

  public convenience init<U>(queue: dispatch_queue_t, qos: qos_class_t = QOS_CLASS_UNSPECIFIED, source: Deferred<U>, transform: Deferred<(U) throws -> T>)
  {
    self.init()

    source.notify(queue, qos: qos) {
      result in
      if self.isDetermined { return }
      switch result
      {
      case .Value:
        transform.notify(queue, qos: qos) {
          transform in
          self.beginExecution()
          let transformed = result.apply(transform)
          do { try self.setResult(transformed) }
          catch { /* an error here means `self` was canceled before `transform()` completed */ }
        }

      case .Error(let error):
        self.beginExecution()
        do { try self.setResult(Result(error: error)) }
        catch { /* an error here seems irrelevant */ }
      }
    }
  }

  /// Initialize with a `Deferred` source and a time after which this `Deferred` may become determined.
  /// The determination could be delayed further if `source` has not become determined yet,
  /// but it will not happen earlier than the time referred to by `until`.
  /// This constructor is used by `delay`
  ///
  /// - parameter queue:  the `dispatch_queue_t` onto which the created blocks should be enqueued
  /// - parameter qos:    the QOS class at which to execute the delay; defaults to the queue's QOS class.
  /// - parameter source: the `Deferred` whose value should be delayed
  /// - parameter until:  the target time until which the determination of this `Deferred` will be delayed

  public convenience init(queue: dispatch_queue_t, qos: qos_class_t = QOS_CLASS_UNSPECIFIED, source: Deferred, until: dispatch_time_t)
  {
    self.init()

    source.notify(queue, qos: qos) {
      result in
      if self.isDetermined { return }

      self.beginExecution()
      let now = dispatch_time(DISPATCH_TIME_NOW, 0)
      if until > now, case .Value = result
      {
        dispatch_after(until, queue, self.createBlock(qos, block: {
          do { try self.setResult(result) }
          catch { /* an error here seems means `self` was canceled before the delay ended */ }
        }))
      }
      else
      {
        do { try self.setResult(result) }
        catch { /* an error here seems means `self` was canceled before `result` was ready */ }
      }
    }
  }

  // MARK: private methods

  /// Change the state of this `Deferred` from `.Waiting` to `.Executing`

  private func beginExecution()
  {
    OSAtomicCompareAndSwap32Barrier(DeferredState.Waiting.rawValue, DeferredState.Executing.rawValue, &currentState)
  }

  /// Set the value of this `Deferred` and change its state to `DeferredState.Determined`
  /// Note that a `Deferred` can only be determined once. On subsequent calls, `setValue` will throw an `AlreadyDetermined` error.
  ///
  /// - parameter result: the intended `Result` to determine this `Deferred`
  /// - throws: `DeferredError.AlreadyDetermined` if the `Deferred` was already determined upon calling this method.

  private func setResult(result: Result<T>) throws
  {
    // A turnstile to ensure only one thread can succeed
    while true
    { // Allow multiple tries in case another thread concurrently switches state from .Waiting to .Executing
      let initialState = currentState
      if initialState < DeferredState.Determined.rawValue
      {
        if OSAtomicCompareAndSwap32Barrier(initialState, transientState, &currentState) { break }
      }
      else
      {
        assert(currentState >= DeferredState.Determined.rawValue)
        throw DeferredError.AlreadyDetermined("Attempted to determine Deferred twice with \(__FUNCTION__)")
      }
    }

    r = result

    guard OSAtomicCompareAndSwap32Barrier(transientState, DeferredState.Determined.rawValue, &currentState) else
    { // Getting here seems impossible, but try to handle it gracefully.
      throw DeferredError.CannotDetermine("Failed to determine Deferred")
    }

    while true
    {
      let queue = waiters
      if CAS(queue, nil, &waiters)
      {
        WaitQueue.notifyAll(queue)
        break
      }
    }

    // The result is now available for the world
  }

  private func enqueue(waiter: UnsafeMutablePointer<Waiter>) -> Bool
  {
    while true
    {
      let tail = waiters
      waiter.memory.next = tail
      if syncread(&currentState) != DeferredState.Determined.rawValue
      {
        if CAS(tail, waiter, &waiters)
        { // waiter is now enqueued
          return true
        }
      }
      else
      { // This Deferred has become determined; bail
        return false
      }
    }
  }

  private func createNotificationBlock(qos: qos_class_t = QOS_CLASS_UNSPECIFIED, task: (Result<T>) -> Void) -> dispatch_block_t
  {
    return createBlock(qos, block: { task(self.r) })
  }

  private func createBlock(qos: qos_class_t = QOS_CLASS_UNSPECIFIED, block: () -> Void) -> dispatch_block_t
  {
    if qos == QOS_CLASS_UNSPECIFIED
    {
      return dispatch_block_create(DISPATCH_BLOCK_INHERIT_QOS_CLASS, block)
    }

    return dispatch_block_create_with_qos_class(DISPATCH_BLOCK_ENFORCE_QOS_CLASS, qos, 0, block)
  }

  // MARK: public interface

  /// Query the current state of this `Deferred`
  ///
  /// - returns: a `DeferredState` (`.Waiting`, `.Executing` or `.Determined`)

  public var state: DeferredState { return DeferredState(rawValue: currentState) ?? .Executing }

  /// Query whether this `Deferred` has been determined.
  ///
  /// - returns: wheither this `Deferred` has been determined.

  public var isDetermined: Bool { return currentState == DeferredState.Determined.rawValue }

  /// Attempt to cancel the current operation, and report on whether cancellation happened successfully.
  /// A successful cancellation will determine result in a `Deferred` equivalent as if it had been initialized as follows:
  /// ```
  /// Deferred<T>(error: DeferredError.Canceled(reason))
  /// ```
  ///
  /// - parameter reason: a `String` detailing the reason for the attempted cancellation.
  /// - returns: whether the cancellation was performed successfully.

  public func cancel(reason: String = "") -> Bool
  {
    do {
      try setResult(Result(error: DeferredError.Canceled(reason)))
      return true
    }
    catch { /* Could not cancel, probably because this `Deferred` was already determined. */ }
    return false
  }

  /// Get this `Deferred` value if it has been determined, `nil` otherwise.
  /// (This call does not block)
  ///
  /// - returns: this `Deferred`'s value, or `nil`

  public func peek() -> Result<T>?
  {
    if currentState != DeferredState.Determined.rawValue
    {
      return nil
    }
    return r
  }

  /// Get this `Deferred`'s value as a `Result`, blocking if necessary until it becomes determined.
  ///
  /// - returns: this `Deferred`'s determined result

  public var result: Result<T> {
    if currentState != DeferredState.Determined.rawValue
    {
      let thread = mach_thread_self()
      let waiter = UnsafeMutablePointer<Waiter>.alloc(1)
      waiter.initialize(Waiter(.Thread(thread)))

      if enqueue(waiter)
      { // waiter will be deallocated after the thread is woken
        let kr = thread_suspend(thread)
        guard kr == KERN_SUCCESS else { fatalError("Thread suspension failed with code \(kr)") }
      }
      else
      { // Deferred has a value now
        waiter.destroy(1)
        waiter.dealloc(1)
      }
    }

    return r
  }

  /// Get this `Deferred` value, blocking if necessary until it becomes determined.
  /// If the `Deferred` is determined by a `Result` in the `.Error` state, return nil.
  /// In either case, this property will block until `Deferred` is determined.
  ///
  /// - returns: this `Deferred`'s determined value, or `nil`

  public var value: T? {
    return result.value
  }

  /// Get this `Deferred` value, blocking if necessary until it becomes determined.
  /// If the `Deferred` is determined by a `Result` in the `.Error` state, return nil.
  /// In either case, this property will block until `Deferred` is determined.
  ///
  /// - returns: this `Deferred`'s determined value, or `nil`

  public var error: ErrorType? {
    return result.error
  }

  /// Enqueue a closure to be performed asynchronously after this `Deferred` becomes determined
  ///
  /// - parameter queue: the `dispatch_queue_t` upon which the computation should be enqueued
  /// - parameter task:  the closure to be enqueued

  public func notify(queue: dispatch_queue_t, qos: qos_class_t = QOS_CLASS_UNSPECIFIED, task: (Result<T>) -> Void)
  {
    notify(queue, block: createNotificationBlock(qos, task: task))
  }

  /// Enqueue a computation to be performed upon the determination of this `Deferred`
  ///
  /// - parameter queue: the `dispatch_queue_t` upon which the computation should be enqueued
  /// - parameter block: the computation to be enqueued, as a `dispatch_block_t` or a `() -> Void` closure.

  public func notify(queue: dispatch_queue_t, block: dispatch_block_t)
  {
    if currentState != DeferredState.Determined.rawValue
    {
      let waiter = UnsafeMutablePointer<Waiter>.alloc(1)
      waiter.initialize(Waiter(.Closure(queue, block)))

      if enqueue(waiter)
      { // waiter will be deallocated after the block is dispatched to GCD
        return
      }
      else
      { // Deferred has a value now
        waiter.destroy(1)
        waiter.dealloc(1)
      }
    }

    dispatch_async(queue, block)
  }
}

/// A `Deferred` to be determined (`TBD`) manually.

public class TBD<T>: Deferred<T>
{
  /// Initialize an undetermined `Deferred`, `TBD`.

  override public init() { super.init() }

  /// Set the value of this `Deferred` and change its state to `DeferredState.Determined`
  /// Note that a `Deferred` can only be determined once. On subsequent calls, `determine` will throw an `AlreadyDetermined` error.
  ///
  /// - parameter value: the intended value for this `Deferred`
  /// - throws: `DeferredError.AlreadyDetermined` if the `Deferred` was already determined upon calling this method.

  public func determine(value: T) throws
  {
    try determine(Result(value: value))
  }

  /// Set this `Deferred` to an error and change its state to `DeferredState.Determined`
  /// Note that a `Deferred` can only be determined once. On subsequent calls, `determine` will throw an `AlreadyDetermined` error.
  ///
  /// - parameter error: the intended error for this `Deferred`
  /// - throws: `DeferredError.AlreadyDetermined` if the `Deferred` was already determined upon calling this method.

  public func determine(error: ErrorType) throws
  {
    try determine(Result(error: error))
  }

  /// Set the `Result` of this `Deferred` and change its state to `DeferredState.Determined`
  /// Note that a `Deferred` can only be determined once. On subsequent calls, `determine` will throw an `AlreadyDetermined` error.
  ///
  /// - parameter result: the intended `Result` for this `Deferred`
  /// - throws: `DeferredError.AlreadyDetermined` if the `Deferred` was already determined upon calling this method.

  public func determine(result: Result<T>) throws
  {
    try super.setResult(result)
  }

  /// Change the state of this `TBD` from `.Waiting` to `.Executing`

  public override func beginExecution()
  {
    super.beginExecution()
  }
}<|MERGE_RESOLUTION|>--- conflicted
+++ resolved
@@ -51,12 +51,7 @@
 
   private init()
   {
-<<<<<<< HEAD
-    dispatch_group_enter(group)
     r = Result()
-=======
-    r = Result(error: DeferredError.Undetermined)
->>>>>>> 1f33cd7e
   }
 
   deinit
