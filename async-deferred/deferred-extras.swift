//
//  deferred-extras.swift
//  async-deferred
//
//  Created by Guillaume Lessard on 2015-07-13.
//  Copyright © 2015 Guillaume Lessard. All rights reserved.
//

import Dispatch

/*
  Definitions that rely on or extend Deferred, but do not need the fundamental, private stuff.
*/

// MARK: asynchronous tasks with return values.

/// Utility shortcut for Grand Central Dispatch
///
/// A queue or a qos_class_t can be provided as a parameter in addition to the closure.
/// When none is supplied, the global queue at the current qos class will be used.
/// In all cases, a dispatch_group_t may be associated with the block to be executed.
///
/// - parameter task: a closure with a return value, to be executed asynchronously.
/// - returns: a `Deferred` reference, representing the return value of the closure

public func async<T>(task: () throws -> T) -> Deferred<T>
{
  return Deferred(task)
}

/// Utility shortcut for Grand Central Dispatch
///
/// - parameter group: a `dispatch_group_t` to associate to this block execution
/// - parameter task: a closure with a return value, to be executed asynchronously.
/// - returns: a `Deferred` reference, representing the return value of the closure

public func async<T>(group group: dispatch_group_t, task: () throws -> T) -> Deferred<T>
{
  dispatch_group_enter(group)
  return Deferred {
    defer { dispatch_group_leave(group) }
    return try task()
  }
}

/// Utility shortcut for Grand Central Dispatch
///
/// - parameter qos: the quality-of-service class to associate to this block
/// - parameter task: a closure with a return value, to be executed asynchronously.
/// - returns: a `Deferred` reference, representing the return value of the closure

public func async<T>(qos: qos_class_t, task: () throws -> T) -> Deferred<T>
{
  return Deferred(qos: qos, task: task)
}

/// Utility shortcut for Grand Central Dispatch
///
/// - parameter qos: the quality-of-service class to associate to this block
/// - parameter group: a `dispatch_group_t` to associate to this block execution
/// - parameter task: a closure with a return value, to be executed asynchronously.
/// - returns: a `Deferred` reference, representing the return value of the closure

public func async<T>(qos: qos_class_t, group: dispatch_group_t, task: () throws -> T) -> Deferred<T>
{
  dispatch_group_enter(group)
  return Deferred(qos: qos) {
    defer { dispatch_group_leave(group) }
    return try task()
  }
}

/// Utility shortcut for Grand Central Dispatch
///
/// - parameter queue: the `dispatch_queue_t` onto which the block should be added for execution
/// - parameter group: a `dispatch_group_t` to associate to this block execution
/// - parameter task: a closure with a return value, to be executed asynchronously.
/// - returns: a `Deferred` reference, representing the return value of the closure

public func async<T>(queue: dispatch_queue_t, task: () throws -> T) -> Deferred<T>
{
  return Deferred(queue: queue, task: task)
}

/// Utility shortcut for Grand Central Dispatch
///
/// - parameter queue: the `dispatch_queue_t` onto which the block should be added for execution
/// - parameter group: a `dispatch_group_t` to associate to this block execution
/// - parameter task: a closure with a return value, to be executed asynchronously.
/// - returns: a `Deferred` reference, representing the return value of the closure

public func async<T>(queue: dispatch_queue_t, group: dispatch_group_t, task: () throws -> T) -> Deferred<T>
{
  dispatch_group_enter(group)
  return Deferred(queue: queue) {
    defer { dispatch_group_leave(group) }
    return try task()
  }
}

// MARK: minimum delay until a `Deferred` has a value

extension Deferred
{
  /// Return a `Deferred` whose determination will occur at least `µs` microseconds from the time of evaluation.
  /// - parameter µs: a number of microseconds
  /// - returns: a `Deferred` reference

  public func delay(µs µs: Int) -> Deferred
  {
    return delay(ns: µs*1000)
  }

  /// Return a `Deferred` whose determination will occur at least `ms` milliseconds from the time of evaluation.
  /// - parameter ms: a number of milliseconds
  /// - returns: a `Deferred` reference

  public func delay(ms ms: Int) -> Deferred
  {
    return delay(ns: ms*1_000_000)
  }

  /// Return a `Deferred` whose determination will occur at least a number of seconds from the time of evaluation.
  /// - parameter seconds: a number of seconds as a `Double` or `NSTimeInterval`
  /// - returns: a `Deferred` reference

  public func delay(seconds s: Double) -> Deferred
  {
    return delay(ns: Int(s*1e9))
  }
  
  /// Return a `Deferred` whose determination will occur at least `ns` nanoseconds from the time of evaluation.
  /// - parameter ns: a number of nanoseconds
  /// - returns: a `Deferred` reference

  public func delay(ns ns: Int) -> Deferred
  {
    if ns < 0 { return self }

    let queue = dispatch_get_global_queue(qos_class_self(), 0)
    let until = dispatch_time(DISPATCH_TIME_NOW, Int64(ns))
    return Deferred(queue: queue, source: self, until: until)
  }
}

// MARK: maximum time until a `Deferred` becomes determined

extension Deferred
{
  /// Return a `Deferred` whose determination will occur at most `µs` microseconds from the time of evaluation.
  /// If `self` has not become determined after the timeout delay, the new `Deferred` will be determined in an error state, `DeferredError.Canceled`.
  /// - parameter µs: a number of microseconds
  /// - returns: a `Deferred` reference

  public func timeout(µs µs: Int) -> Deferred
  {
    return timeout(ns: µs*1000)
  }

  /// Return a `Deferred` whose determination will occur at most `ms` milliseconds from the time of evaluation.
  /// If `self` has not become determined after the timeout delay, the new `Deferred` will be determined in an error state, `DeferredError.Canceled`.
  /// - parameter ms: a number of milliseconds
  /// - returns: a `Deferred` reference

  public func timeout(ms ms: Int) -> Deferred
  {
    return timeout(ns: ms*1_000_000)
  }

  /// Return a `Deferred` whose determination will occur at most a number of seconds from the time of evaluation.
  /// If `self` has not become determined after the timeout delay, the new `Deferred` will be determined in an error state, `DeferredError.Canceled`.
  /// - parameter seconds: a number of seconds as a `Double` or `NSTimeInterval`
  /// - returns: a `Deferred` reference

  public func timeout(seconds s: Double) -> Deferred
  {
    return timeout(ns: Int(s*1e9))
  }

  /// Return a `Deferred` whose determination will occur at most `ns` nanoseconds from the time of evaluation.
  /// - parameter ns: a number of nanoseconds
  /// - returns: a `Deferred` reference

  public func timeout(ns ns: Int) -> Deferred
  {
    if self.isDetermined { return self }

    if ns > 0
    {
      let queue = dispatch_get_global_queue(qos_class_self(), 0)
      let timeout = dispatch_time(DISPATCH_TIME_NOW, Int64(ns))

      let perishable = map(queue) { $0 }
      dispatch_after(timeout, queue) { perishable.cancel("Operation timed out") }
      return perishable
    }

    return Deferred(error: DeferredError.Canceled("Operation timed out"))
  }
}

// MARK: onValue: execute a task when (and only when) a computation succeeds

extension Deferred
{
  /// Enqueue a closure to be performed asynchronously, if and only if after `self` becomes determined with a value
  /// The closure will be enqueued on the global queue at the current quality of service class.
  /// - parameter task: the closure to be enqueued

  public func onValue(task: (T) -> Void)
  {
    onValue(dispatch_get_global_queue(qos_class_self(), 0), task: task)
  }

  /// Enqueue a closure to be performed asynchronously, if and only if after `self` becomes determined with a value
  /// The closure will be enqueued on the global queue with the requested quality of service.
  /// - parameter qos: the quality-of-service to associate with the closure
  /// - parameter task: the closure to be enqueued

  public func onValue(qos: qos_class_t, task: (T) -> Void)
  {
    onValue(dispatch_get_global_queue(qos, 0), task: task)
  }

  /// Enqueue a closure to be performed asynchronously, if and only if after `self` becomes determined with a value
  /// The closure will be enqueued on the global queue with the requested quality of service.
  /// - parameter queue: the `dispatch_queue_t` onto which the closure should be queued
  /// - parameter task: the closure to be enqueued

  public func onValue(queue: dispatch_queue_t, task: (T) -> Void)
  {
    notify(queue) { if let value = $0.value { task(value) } }
  }
}

// MARK: onError: execute a task when (and only when) a computation fails

extension Deferred
{
  /// Enqueue a closure to be performed asynchronously, if and only if after `self` becomes determined with an error
  /// The closure will be enqueued on the global queue at the current quality of service class.
  /// - parameter task: the closure to be enqueued

  public func onError(task: (ErrorType) -> Void)
  {
    onError(dispatch_get_global_queue(qos_class_self(), 0), task: task)
  }

  /// Enqueue a closure to be performed asynchronously, if and only if after `self` becomes determined with an error
  /// The closure will be enqueued on the global queue with the requested quality of service.
  /// - parameter qos: the quality-of-service to associate with the closure
  /// - parameter task: the closure to be enqueued

  public func onError(qos: qos_class_t, task: (ErrorType) -> Void)
  {
    onError(dispatch_get_global_queue(qos, 0), task: task)
  }

  /// Enqueue a closure to be performed asynchronously, if and only if after `self` becomes determined with an error
  /// The closure will be enqueued on the global queue with the requested quality of service.
  /// - parameter queue: the `dispatch_queue_t` onto which the closure should be queued
  /// - parameter task: the closure to be enqueued

  public func onError(queue: dispatch_queue_t, task: (ErrorType) -> Void)
  {
    notify(queue) { if let error = $0.error { task(error) } }
  }
}

// MARK: enqueue a closure which takes the result of a `Deferred`

extension Deferred
{
  /// Enqueue a closure to be performed asynchronously after `self` becomes determined.
  /// The closure will be enqueued on the global queue at the current quality of service class.
  /// - parameter task: the closure to be enqueued

  public func notify(task: (Result<T>) -> Void)
  {
    notify(dispatch_get_global_queue(qos_class_self(), 0), task: task)
  }

  /// Enqueue a closure to be performed asynchronously after `self` becomes determined.
  /// The closure will be enqueued on the global queue with the requested quality of service.
  /// - parameter qos: the quality-of-service to associate with the closure
  /// - parameter task: the closure to be enqueued

  public func notify(qos: qos_class_t, task: (Result<T>) -> Void)
  {
    notify(dispatch_get_global_queue(qos, 0), task: task)
  }
}

// MARK: map: asynchronously transform a `Deferred` into another

extension Deferred
{
  /// Enqueue a transform to be computed asynchronously after `self` becomes determined.
  /// The transforming closure will be enqueued on the global queue at the current quality of service class.
  /// - parameter transform: the transform to be performed
  /// - returns: a `Deferred` reference representing the return value of the transform

  public func map<U>(transform: (T) throws -> U) -> Deferred<U>
  {
    return map(dispatch_get_global_queue(qos_class_self(), 0), transform: transform)
  }

  /// Enqueue a transform to be computed asynchronously after `self` becomes determined.
  /// The transforming closure will be enqueued on the global queue with the requested quality of service.
  /// - parameter qos: the quality-of-service to associate with the closure
  /// - parameter transform: the transform to be performed
  /// - returns: a `Deferred` reference representing the return value of the transform

  public func map<U>(qos: qos_class_t, transform: (T) throws -> U) -> Deferred<U>
  {
    return map(dispatch_get_global_queue(qos, 0), transform: transform)
  }

  /// Enqueue a transform to be computed asynchronously after `self` becomes determined.
  /// - parameter queue:     the `dispatch_queue_t` onto which the computation should be queued
  /// - parameter transform: the transform to be performed
  /// - returns: a `Deferred` reference representing the return value of the transform

  public func map<U>(queue: dispatch_queue_t, transform: (T) throws -> U) -> Deferred<U>
  {
    return Deferred<U>(queue: queue, source: self, transform: transform)
  }
}

// MARK: flatMap: asynchronously transform a `Deferred` into another

extension Deferred
{
  /// Enqueue a transform to be computed asynchronously after `self` becomes determined.
  /// The transforming closure will be enqueued on the global queue at the current quality of service class.
  /// - parameter transform: the transform to be performed
  /// - returns: a `Deferred` reference representing the return value of the transform

  public func flatMap<U>(transform: (T) -> Deferred<U>) -> Deferred<U>
  {
    return flatMap(dispatch_get_global_queue(qos_class_self(), 0), transform: transform)
  }

  /// Enqueue a transform to be computed asynchronously after `self` becomes determined.
  /// The transforming closure will be enqueued on the global queue with the requested quality of service.
  /// - parameter qos: the quality-of-service to associate with the closure
  /// - parameter transform: the transform to be performed
  /// - returns: a `Deferred` reference representing the return value of the transform

  public func flatMap<U>(qos: qos_class_t, transform: (T) -> Deferred<U>) -> Deferred<U>
  {
    return flatMap(dispatch_get_global_queue(qos, 0), transform: transform)
  }

  /// Enqueue a transform to be computed asynchronously after `self` becomes determined.
  /// - parameter queue:     the `dispatch_queue_t` onto which the computation should be queued
  /// - parameter transform: the transform to be performed
  /// - returns: a `Deferred` reference representing the return value of the transform

  public func flatMap<U>(queue: dispatch_queue_t, transform: (T) -> Deferred<U>) -> Deferred<U>
  {
    return Deferred<U>(queue: queue, source: self, transform: transform)
  }
}

// MARK: flatMap: asynchronously transform a `Deferred` into another

extension Deferred
{
  /// Enqueue a transform to be computed asynchronously after `self` becomes determined.
  /// The transforming closure will be enqueued on the global queue at the current quality of service class.
  /// - parameter transform: the transform to be performed
  /// - returns: a `Deferred` reference representing the return value of the transform

  public func flatMap<U>(transform: (T) -> Result<U>) -> Deferred<U>
  {
    return flatMap(dispatch_get_global_queue(qos_class_self(), 0), transform: transform)
  }

  /// Enqueue a transform to be computed asynchronously after `self` becomes determined.
  /// The transforming closure will be enqueued on the global queue with the requested quality of service.
  /// - parameter qos: the quality-of-service to associate with the closure
  /// - parameter transform: the transform to be performed
  /// - returns: a `Deferred` reference representing the return value of the transform

  public func flatMap<U>(qos: qos_class_t, transform: (T) -> Result<U>) -> Deferred<U>
  {
    return flatMap(dispatch_get_global_queue(qos, 0), transform: transform)
  }
  
  /// Enqueue a transform to be computed asynchronously after `self` becomes determined.
  /// - parameter queue:     the `dispatch_queue_t` onto which the computation should be queued
  /// - parameter transform: the transform to be performed
  /// - returns: a `Deferred` reference representing the return value of the transform

  public func flatMap<U>(queue: dispatch_queue_t, transform: (T) -> Result<U>) -> Deferred<U>
  {
    return Deferred<U>(queue: queue, source: self, transform: transform)
  }
}

// MARK: apply: asynchronously transform a `Deferred` into another

extension Deferred
{
  /// Enqueue a transform to be computed asynchronously after `self` and `transform` become determined.
  /// The transforming closure will be enqueued on the global queue at the current quality of service class.
  /// - parameter transform: the transform to be performed
  /// - returns: a `Deferred` reference representing the return value of the transform

  public func apply<U>(transform: Deferred<(T)throws->U>) -> Deferred<U>
  {
    return apply(dispatch_get_global_queue(qos_class_self(), 0), transform: transform)
  }

  /// Enqueue a transform to be computed asynchronously after `self` and `transform` become determined.
  /// The transforming closure will be enqueued on the global queue with the requested quality of service.
  /// - parameter qos: the quality-of-service to associate with the closure
  /// - parameter transform: the transform to be performed, wrapped in a `Deferred`
  /// - returns: a `Deferred` reference representing the return value of the transform

   public func apply<U>(qos: qos_class_t, transform: Deferred<(T)throws->U>) -> Deferred<U>
 {
    return apply(dispatch_get_global_queue(qos, 0), transform: transform)
  }

  /// Enqueue a transform to be computed asynchronously after `self` and `transform` become determined.
  /// - parameter queue:     the `dispatch_queue_t` onto which the computation should be queued
  /// - parameter transform: the transform to be performed, wrapped in a `Deferred`
  /// - returns: a `Deferred` reference representing the return value of the transform

  public func apply<U>(queue: dispatch_queue_t, transform: Deferred<(T)throws->U>) -> Deferred<U>
  {
    return Deferred<U>(queue: queue, source: self, transform: transform)
  }
}

// combine two or more Deferred objects into one.

extension Deferred
{
  /// Combine `self` with another `Deferred` into a new `Deferred`.
  /// The returned `Deferred` will become determined after both `self` and `other` are determined.
  ///
  /// Equivalent to but hopefully more efficient than:
  /// ```
  /// Deferred { (self.value, other.value) }
  /// ```
  /// - parameter other: a second `Deferred` to combine with `self`
  /// - returns: a new `Deferred` whose value is a tuple of `self.value` and `other.value`

  public func combine<U>(other: Deferred<U>) -> Deferred<(T,U)>
  {
    return flatMap { (t: T) in other.map { (u: U) in (t,u) } }
  }

  /// Combine `self` with two other `Deferred`s into a new `Deferred`.
  /// The returned `Deferred` will become determined after all three input `Deferred`s are determined.
  /// - parameter o1: another `Deferred` to combine with `self`
  /// - parameter o2: another `Deferred` to combine with `self`
  /// - returns: a new `Deferred` whose value is a tuple of `self.value`, `o1.value` and `o2.value`

  public func combine<U1,U2>(o1: Deferred<U1>, _ o2: Deferred<U2>) -> Deferred<(T,U1,U2)>
  {
    return combine(o1).flatMap { (t,u1) in o2.map { u2 in (t,u1,u2) } }
  }

  /// Combine `self` with three other `Deferred`s into a new `Deferred`.
  /// The returned `Deferred` will become determined after all three input `Deferred`s are determined.
  /// - parameter o1: another `Deferred` to combine with `self`
  /// - parameter o2: another `Deferred` to combine with `self`
  /// - parameter o3: another `Deferred` to combine with `self`
  /// - returns: a new `Deferred` whose value is a tuple of `self.value`, `o1.value`, `o2.value` and `o3.value`

  public func combine<U1,U2,U3>(o1: Deferred<U1>, _ o2: Deferred<U2>, _ o3: Deferred<U3>) -> Deferred<(T,U1,U2,U3)>
  {
    return combine(o1,o2).flatMap { (t,u1,u2) in o3.map { u3 in (t,u1,u2,u3) } }
  }
}

/// Combine an array of `Deferred`s into a new `Deferred` whose value is an array.
/// The returned `Deferred` will become determined after every input `Deferred` is determined.
///
/// Equivalent to but hopefully more efficient than:
/// ```
/// Deferred { deferreds.map { $0.value } }
/// ```
/// - parameter deferreds: an array of `Deferred`
/// - returns: a new `Deferred`

public func combine<T>(deferreds: [Deferred<T>]) -> Deferred<[T]>
{
  return deferreds.reduce(Deferred<[T]>(value: [])) {
    (accumulator, element) in
    element.flatMap {
      value in
      accumulator.map {
        (var values) in
        values.append(value)
        return values
      }
    }
  }
}

/// Return the value of the first of an array of `Deferred`s to be determined.
/// - parameter deferreds: an array of `Deferred`
/// - returns: a new `Deferred`

public func firstValue<T>(deferreds: [Deferred<T>]) -> Deferred<T>
{
  let first = TBD<T>()
<<<<<<< HEAD
  for d in deferreds.shuffle()
  {
    d.notify {
      result in
      do { try first.determine(result) }
=======
  deferreds.shuffle().forEach {
    $0.notify {
      value in
      do { try first.determine(value) }
>>>>>>> a9e6fb87
      catch { /* We don't care, it just means it's not the first completed */ }
    }
  }
  return first
}

public func firstDetermined<T>(deferreds: [Deferred<T>]) -> Deferred<Deferred<T>>
{
  let first = TBD<Deferred<T>>()
  deferreds.shuffle().forEach {
    deferred in
    deferred.notify {
      _ in
      do { try first.determine(deferred) }
      catch { /* We don't care, it just means it's not the first completed */ }
    }
  }
  return first
}


extension Deferred
{
  public static func inParallel(count count: Int, _ task: (index: Int) -> T) -> [Deferred<T>]
  {
    return inParallel(count: count, queue: dispatch_get_global_queue(qos_class_self(), 0), task: task)
  }

  public static func inParallel(count count: Int, qos: qos_class_t, task: (index: Int) -> T) -> [Deferred<T>]
  {
    return inParallel(count: count, queue: dispatch_get_global_queue(qos, 0), task: task)
  }

  public static func inParallel(count count: Int, queue: dispatch_queue_t, task: (index: Int) -> T) -> [Deferred<T>]
  {
    let deferreds = (0..<count).map { _ in TBD<T>() }
    dispatch_async(queue) {
      dispatch_apply(count, queue) {
        index in
        deferreds[index].beginExecution()
        let value = task(index: index)
        do { try deferreds[index].determine(value) }
        catch { /* Canceled, or otherwise beaten to the punch. */ }
      }
    }
    return deferreds
  }
}<|MERGE_RESOLUTION|>--- conflicted
+++ resolved
@@ -510,18 +510,10 @@
 public func firstValue<T>(deferreds: [Deferred<T>]) -> Deferred<T>
 {
   let first = TBD<T>()
-<<<<<<< HEAD
-  for d in deferreds.shuffle()
-  {
-    d.notify {
+  deferreds.shuffle().forEach {
+    $0.notify {
       result in
       do { try first.determine(result) }
-=======
-  deferreds.shuffle().forEach {
-    $0.notify {
-      value in
-      do { try first.determine(value) }
->>>>>>> a9e6fb87
       catch { /* We don't care, it just means it's not the first completed */ }
     }
   }
