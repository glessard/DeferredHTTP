--- conflicted
+++ resolved
@@ -7,12 +7,9 @@
 	objects = {
 
 /* Begin PBXBuildFile section */
-<<<<<<< HEAD
 		030726601B7D1FBB00F4B44B /* waiter.swift in Sources */ = {isa = PBXBuildFile; fileRef = 03285E671B53AA4C00F4B44B /* waiter.swift */; };
-=======
 		030726611B7D3FAD00F4B44B /* result.swift in Sources */ = {isa = PBXBuildFile; fileRef = 03EEC3281B58CB2E00F4B44B /* result.swift */; };
 		030726621B7D3FB400F4B44B /* ResultTests.swift in Sources */ = {isa = PBXBuildFile; fileRef = 03325F4E1B69FB4900F4B44B /* ResultTests.swift */; };
->>>>>>> 8be76435
 		03285E191B4F223900F4B44B /* deferred.swift in Sources */ = {isa = PBXBuildFile; fileRef = 03285E181B4F223900F4B44B /* deferred.swift */; };
 		03285E5A1B50380C00F4B44B /* DeferredTests.swift in Sources */ = {isa = PBXBuildFile; fileRef = 03285E591B50380C00F4B44B /* DeferredTests.swift */; };
 		03285E5C1B50380C00F4B44B /* async_deferred.framework in Frameworks */ = {isa = PBXBuildFile; fileRef = 03E60E2C1AAA571100F4B44B /* async_deferred.framework */; };
@@ -233,11 +230,8 @@
 				03E60E481AAA571C00F4B44B /* async.swift */,
 				03285E181B4F223900F4B44B /* deferred.swift */,
 				034C0BAD1B547E5C00F4B44B /* deferred-extras.swift */,
-<<<<<<< HEAD
 				03285E671B53AA4C00F4B44B /* waiter.swift */,
-=======
 				03EEC3281B58CB2E00F4B44B /* result.swift */,
->>>>>>> 8be76435
 				03E60E311AAA571200F4B44B /* async-deferred.h */,
 				03E60E2F1AAA571200F4B44B /* Supporting Files */,
 			);
