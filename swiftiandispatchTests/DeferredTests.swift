--- conflicted
+++ resolved
@@ -204,13 +204,8 @@
 
   func testApply2()
   {
-<<<<<<< HEAD
-    let transform = Determinable<(Int)throws->Double>()
-    let operand = Determinable<Int>()
-=======
-    let transform = TBD<Int->Double>()
+    let transform = TBD<(Int)throws->Double>()
     let operand = TBD<Int>()
->>>>>>> 4a8becba
     let result = operand.apply(transform)
     let expect = expectationWithDescription("Applying a deferred transform to a deferred operand")
 
